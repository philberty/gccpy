/* go-caller.c -- runtime.Caller and runtime.FuncForPC for Go.

   Copyright 2009 The Go Authors. All rights reserved.
   Use of this source code is governed by a BSD-style
   license that can be found in the LICENSE file.  */

/* Implement runtime.Caller.  */

#include <stdint.h>

#include "backtrace.h"

#include "runtime.h"
#include "go-string.h"

/* Get the function name, file name, and line number for a PC value.
   We use the backtrace library to get this.  */

/* Data structure to gather file/line information.  */

struct caller
{
  struct __go_string fn;
  struct __go_string file;
  int line;
};

/* Collect file/line information for a PC value.  If this is called
   more than once, due to inlined functions, we use the last call, as
   that is usually the most useful one.  */

static int
callback (void *data, uintptr_t pc __attribute__ ((unused)),
	  const char *filename, int lineno, const char *function)
{
  struct caller *c = (struct caller *) data;

  if (function == NULL)
    {
      c->fn.__data = NULL;
      c->fn.__length = 0;
    }
  else
    {
      char *s;

      c->fn.__length = __builtin_strlen (function);
      s = runtime_malloc (c->fn.__length);
      __builtin_memcpy (s, function, c->fn.__length);
      c->fn.__data = (unsigned char *) s;
    }

  if (filename == NULL)
    {
      c->file.__data = NULL;
      c->file.__length = 0;
    }
  else
    {
      char *s;

      c->file.__length = __builtin_strlen (filename);
      s = runtime_malloc (c->file.__length);
      __builtin_memcpy (s, filename, c->file.__length);
      c->file.__data = (unsigned char *) s;
    }

  c->line = lineno;

  return 0;
}

/* The error callback for backtrace_pcinfo and backtrace_syminfo.  */

static void
error_callback (void *data __attribute__ ((unused)),
		const char *msg, int errnum)
{
  if (errnum == -1)
    return;
  if (errnum > 0)
    runtime_printf ("%s errno %d\n", msg, errnum);
  runtime_throw (msg);
}

/* The backtrace library state.  */

static void *back_state;

/* A lock to control creating back_state.  */

static Lock back_state_lock;

<<<<<<< HEAD
void RegisterDebugLookup (infofn_type, symvalfn_type)
  __asm__ ("runtime.RegisterDebugLookup");
=======
/* Fetch back_state, creating it if necessary.  */
>>>>>>> 747e4b8f

struct backtrace_state *
__go_get_backtrace_state ()
{
  runtime_lock (&back_state_lock);
  if (back_state == NULL)
    {
      const char *filename;

      filename = (const char *) runtime_progname ();
      back_state = backtrace_create_state (filename, 1, error_callback, NULL);
    }
  runtime_unlock (&back_state_lock);
  return back_state;
}

/* Return function/file/line information for PC.  */

_Bool
__go_file_line (uintptr pc, struct __go_string *fn, struct __go_string *file,
		int *line)
{
  struct caller c;

  runtime_memclr (&c, sizeof c);
  backtrace_pcinfo (__go_get_backtrace_state (), pc, callback,
		    error_callback, &c);
  *fn = c.fn;
  *file = c.file;
  *line = c.line;
  return c.file.__length > 0;
}

/* Collect symbol information.  */

static void
syminfo_callback (void *data, uintptr_t pc __attribute__ ((unused)),
		  const char *symname __attribute__ ((unused)),
		  uintptr_t address)
{
  uintptr_t *pval = (uintptr_t *) data;

  *pval = address;
}

/* Set *VAL to the value of the symbol for PC.  */

static _Bool
__go_symbol_value (uintptr_t pc, uintptr_t *val)
{
  *val = 0;
  backtrace_syminfo (__go_get_backtrace_state (), pc, syminfo_callback,
		     error_callback, val);
  return *val != 0;
}

/* The values returned by runtime.Caller.  */

struct caller_ret
{
  uintptr_t pc;
  struct __go_string file;
  int line;
  _Bool ok;
};

struct caller_ret Caller (int n) asm ("runtime.Caller");

Func *FuncForPC (uintptr_t) asm ("runtime.FuncForPC");

/* Implement runtime.Caller.  */

struct caller_ret
Caller (int skip)
{
  struct caller_ret ret;
  uintptr pc;
  int32 n;
  struct __go_string fn;

  runtime_memclr (&ret, sizeof ret);
  n = runtime_callers (skip + 1, &pc, 1);
  if (n < 1)
    return ret;
  ret.pc = pc;
  __go_file_line (pc, &fn, &ret.file, &ret.line);
  ret.ok = 1;
  return ret;
}

/* Implement runtime.FuncForPC.  */

Func *
FuncForPC (uintptr_t pc)
{
  Func *ret;
  struct __go_string fn;
  struct __go_string file;
  int line;
  uintptr_t val;

  if (!__go_file_line (pc, &fn, &file, &line))
    return NULL;

  ret = (Func *) runtime_malloc (sizeof (*ret));
  ret->name = fn;

  if (__go_symbol_value (pc, &val))
    ret->entry = val;
  else
    ret->entry = 0;

  return ret;
}

/* Look up the file and line information for a PC within a
   function.  */

struct funcline_go_return
{
  struct __go_string retfile;
  int retline;
};

struct funcline_go_return
runtime_funcline_go (Func *f, uintptr targetpc)
  __asm__ ("runtime.funcline_go");

struct funcline_go_return
runtime_funcline_go (Func *f __attribute__((unused)), uintptr targetpc)
{
  struct funcline_go_return ret;
  struct __go_string fn;

  if (!__go_file_line (targetpc, &fn, &ret.retfile,  &ret.retline))
    runtime_memclr (&ret, sizeof ret);
  return ret;
}<|MERGE_RESOLUTION|>--- conflicted
+++ resolved
@@ -91,12 +91,7 @@
 
 static Lock back_state_lock;
 
-<<<<<<< HEAD
-void RegisterDebugLookup (infofn_type, symvalfn_type)
-  __asm__ ("runtime.RegisterDebugLookup");
-=======
 /* Fetch back_state, creating it if necessary.  */
->>>>>>> 747e4b8f
 
 struct backtrace_state *
 __go_get_backtrace_state ()
