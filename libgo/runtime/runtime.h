// Copyright 2009 The Go Authors. All rights reserved.
// Use of this source code is governed by a BSD-style
// license that can be found in the LICENSE file.

#include "config.h"

#include "go-assert.h"
#include <signal.h>
#include <stdio.h>
#include <stdlib.h>
#include <string.h>
#include <sys/types.h>
#include <sys/stat.h>
#include <fcntl.h>
#include <unistd.h>
#include <pthread.h>
#include <semaphore.h>
#include <ucontext.h>

#ifdef HAVE_SYS_MMAN_H
#include <sys/mman.h>
#endif

#include "array.h"
#include "go-alloc.h"
#include "go-panic.h"
#include "go-string.h"

/* This file supports C files copied from the 6g runtime library.
   This is a version of the 6g runtime.h rewritten for gccgo's version
   of the code.  */

typedef signed int   int8    __attribute__ ((mode (QI)));
typedef unsigned int uint8   __attribute__ ((mode (QI)));
typedef signed int   int16   __attribute__ ((mode (HI)));
typedef unsigned int uint16  __attribute__ ((mode (HI)));
typedef signed int   int32   __attribute__ ((mode (SI)));
typedef unsigned int uint32  __attribute__ ((mode (SI)));
typedef signed int   int64   __attribute__ ((mode (DI)));
typedef unsigned int uint64  __attribute__ ((mode (DI)));
typedef float        float32 __attribute__ ((mode (SF)));
typedef double       float64 __attribute__ ((mode (DF)));
typedef signed int   intptr __attribute__ ((mode (pointer)));
typedef unsigned int uintptr __attribute__ ((mode (pointer)));

typedef int		intgo; // Go's int
typedef unsigned int	uintgo; // Go's uint

/* Defined types.  */

typedef	uint8			bool;
typedef	uint8			byte;
typedef	struct	Func		Func;
typedef	struct	G		G;
typedef	union	Lock		Lock;
typedef	struct	M		M;
typedef	union	Note		Note;
typedef	struct	SigTab		SigTab;
typedef	struct	MCache		MCache;
typedef struct	FixAlloc	FixAlloc;
typedef	struct	Hchan		Hchan;
typedef	struct	Timers		Timers;
typedef	struct	Timer		Timer;
typedef struct	GCStats		GCStats;
typedef struct	LFNode		LFNode;
typedef struct	ParFor		ParFor;
typedef struct	ParForThread	ParForThread;

typedef	struct	__go_open_array		Slice;
typedef	struct	__go_string		String;
typedef struct	__go_interface		Iface;
typedef	struct	__go_empty_interface	Eface;
typedef	struct	__go_type_descriptor	Type;
typedef	struct	__go_defer_stack	Defer;
typedef	struct	__go_panic_stack	Panic;

typedef struct	__go_func_type		FuncType;
typedef struct	__go_map_type		MapType;

typedef struct  Traceback	Traceback;

/*
 * per-cpu declaration.
 */
extern M*	runtime_m(void);
extern G*	runtime_g(void);

extern M	runtime_m0;
extern G	runtime_g0;

/*
 * defined constants
 */
enum
{
	// G status
	//
	// If you add to this list, add to the list
	// of "okay during garbage collection" status
	// in mgc0.c too.
	Gidle,
	Grunnable,
	Grunning,
	Gsyscall,
	Gwaiting,
	Gmoribund,
	Gdead,
};
enum
{
	true	= 1,
	false	= 0,
};
enum
{
	PtrSize = sizeof(void*),
};

/*
 * structures
 */
union	Lock
{
	uint32	key;	// futex-based impl
	M*	waitm;	// linked list of waiting M's (sema-based impl)
};
union	Note
{
	uint32	key;	// futex-based impl
	M*	waitm;	// waiting M (sema-based impl)
};
struct	GCStats
{
	// the struct must consist of only uint64's,
	// because it is casted to uint64[].
	uint64	nhandoff;
	uint64	nhandoffcnt;
	uint64	nprocyield;
	uint64	nosyield;
	uint64	nsleep;
};
struct	G
{
	Defer*	defer;
	Panic*	panic;
	void*	exception;	// current exception being thrown
	bool	is_foreign;	// whether current exception from other language
	void	*gcstack;	// if status==Gsyscall, gcstack = stackbase to use during gc
	uintptr	gcstack_size;
	void*	gcnext_segment;
	void*	gcnext_sp;
	void*	gcinitial_sp;
	ucontext_t gcregs;
	byte*	entry;		// initial function
	G*	alllink;	// on allg
	void*	param;		// passed parameter on wakeup
	bool	fromgogo;	// reached from gogo
	int16	status;
	int32	goid;
	uint32	selgen;		// valid sudog pointer
	const char*	waitreason;	// if status==Gwaiting
	G*	schedlink;
	bool	readyonstop;
	bool	ispanic;
	int8	raceignore; // ignore race detection events
	M*	m;		// for debuggers, but offset not hard-coded
	M*	lockedm;
	M*	idlem;
	int32	sig;
	int32	writenbuf;
	byte*	writebuf;
	uintptr	sigcode0;
	uintptr	sigcode1;
	// uintptr	sigpc;
	uintptr	gopc;	// pc of go statement that created this goroutine

	int32	ncgo;
	struct cgoalloc *cgoalloc;

	Traceback* traceback;

	ucontext_t	context;
	void*		stack_context[10];
};

struct	M
{
	G*	g0;		// goroutine with scheduling stack
	G*	gsignal;	// signal-handling G
	G*	curg;		// current running goroutine
	int32	id;
	int32	mallocing;
	int32	gcing;
	int32	locks;
	int32	nomemprof;
	int32	waitnextg;
	int32	dying;
	int32	profilehz;
	int32	helpgc;
	uint32	fastrand;
	uint64	ncgocall;
	Note	havenextg;
	G*	nextg;
	M*	alllink;	// on allm
	M*	schedlink;
	MCache	*mcache;
	G*	lockedg;
	G*	idleg;
	uintptr	createstack[32];	// Stack that created this thread.
	M*	nextwaitm;	// next M waiting for lock
	uintptr	waitsema;	// semaphore for parking on locks
	uint32	waitsemacount;
	uint32	waitsemalock;
	GCStats	gcstats;
	bool	racecall;
	void*	racepc;

	uintptr	settype_buf[1024];
	uintptr	settype_bufsize;

	uintptr	end[];
};

struct	SigTab
{
	int32	sig;
	int32	flags;
};
enum
{
	SigNotify = 1<<0,	// let signal.Notify have signal, even if from kernel
	SigKill = 1<<1,		// if signal.Notify doesn't take it, exit quietly
	SigThrow = 1<<2,	// if signal.Notify doesn't take it, exit loudly
	SigPanic = 1<<3,	// if the signal is from the kernel, panic
	SigDefault = 1<<4,	// if the signal isn't explicitly requested, don't monitor it
};

#ifndef NSIG
#define NSIG 32
#endif

// NOTE(rsc): keep in sync with extern.go:/type.Func.
// Eventually, the loaded symbol table should be closer to this form.
struct	Func
{
	String	name;
	uintptr	entry;	// entry pc
};


#ifdef GOOS_windows
enum {
   Windows = 1
};
#else
enum {
   Windows = 0
};
#endif

struct	Timers
{
	Lock;
	G	*timerproc;
	bool		sleeping;
	bool		rescheduling;
	Note	waitnote;
	Timer	**t;
	int32	len;
	int32	cap;
};

// Package time knows the layout of this structure.
// If this struct changes, adjust ../time/sleep.go:/runtimeTimer.
struct	Timer
{
	int32	i;		// heap index

	// Timer wakes up at when, and then at when+period, ... (period > 0 only)
	// each time calling f(now, arg) in the timer goroutine, so f must be
	// a well-behaved function and not block.
	int64	when;
	int64	period;
	void	(*f)(int64, Eface);
	Eface	arg;
};

// Lock-free stack node.
struct LFNode
{
	LFNode	*next;
	uintptr	pushcnt;
};

// Parallel for descriptor.
struct ParFor
{
	void (*body)(ParFor*, uint32);	// executed for each element
	uint32 done;			// number of idle threads
	uint32 nthr;			// total number of threads
	uint32 nthrmax;			// maximum number of threads
	uint32 thrseq;			// thread id sequencer
	uint32 cnt;			// iteration space [0, cnt)
	void *ctx;			// arbitrary user context
	bool wait;			// if true, wait while all threads finish processing,
					// otherwise parfor may return while other threads are still working
	ParForThread *thr;		// array of thread descriptors
	// stats
	uint64 nsteal;
	uint64 nstealcnt;
	uint64 nprocyield;
	uint64 nosyield;
	uint64 nsleep;
};

/*
 * defined macros
 *    you need super-gopher-guru privilege
 *    to add this list.
 */
#define	nelem(x)	(sizeof(x)/sizeof((x)[0]))
#define	nil		((void*)0)
#define USED(v)		((void) v)
#define	ROUND(x, n)	(((x)+(n)-1)&~((n)-1)) /* all-caps to mark as macro: it evaluates n twice */

/*
 * external data
 */
G*	runtime_allg;
G*	runtime_lastg;
M*	runtime_allm;
extern	int32	runtime_gomaxprocs;
extern	bool	runtime_singleproc;
extern	uint32	runtime_panicking;
extern	int32	runtime_gcwaiting;		// gc is waiting to run
int32	runtime_ncpu;

/*
 * common functions and data
 */
int32	runtime_findnull(const byte*);
void	runtime_dump(byte*, int32);

/*
 * very low level c-called
 */
void	runtime_args(int32, byte**);
void	runtime_osinit();
void	runtime_goargs(void);
void	runtime_goenvs(void);
void	runtime_goenvs_unix(void);
void	runtime_throw(const char*) __attribute__ ((noreturn));
void	runtime_panicstring(const char*) __attribute__ ((noreturn));
void	runtime_prints(const char*);
void	runtime_printf(const char*, ...);
void*	runtime_mal(uintptr);
void	runtime_schedinit(void);
void	runtime_initsig(void);
void	runtime_sigenable(uint32 sig);
int32	runtime_gotraceback(void);
void	runtime_goroutineheader(G*);
void	runtime_goroutinetrailer(G*);
void	runtime_traceback();
void	runtime_tracebackothers(G*);
void	runtime_printtrace(uintptr*, int32);
String	runtime_gostringnocopy(const byte*);
void*	runtime_mstart(void*);
G*	runtime_malg(int32, byte**, size_t*);
void	runtime_minit(void);
void	runtime_mallocinit(void);
void	runtime_gosched(void);
void	runtime_park(void(*)(Lock*), Lock*, const char*);
void	runtime_tsleep(int64, const char*);
M*	runtime_newm(void);
void	runtime_goexit(void);
void	runtime_entersyscall(void) __asm__("syscall.Entersyscall");
void	runtime_exitsyscall(void) __asm__("syscall.Exitsyscall");
void	siginit(void);
bool	__go_sigsend(int32 sig);
int32	runtime_callers(int32, uintptr*, int32);
int64	runtime_nanotime(void);
int64	runtime_cputicks(void);
int64	runtime_tickspersecond(void);
void	runtime_blockevent(int64, int32);
extern int64 runtime_blockprofilerate;

void	runtime_stoptheworld(void);
void	runtime_starttheworld(void);
extern uint32 runtime_worldsema;
G*	__go_go(void (*pfn)(void*), void*);

/*
 * mutual exclusion locks.  in the uncontended case,
 * as fast as spin locks (just a few user-level instructions),
 * but on the contention path they sleep in the kernel.
 * a zeroed Lock is unlocked (no need to initialize each lock).
 */
void	runtime_lock(Lock*);
void	runtime_unlock(Lock*);

/*
 * sleep and wakeup on one-time events.
 * before any calls to notesleep or notewakeup,
 * must call noteclear to initialize the Note.
 * then, exactly one thread can call notesleep
 * and exactly one thread can call notewakeup (once).
 * once notewakeup has been called, the notesleep
 * will return.  future notesleep will return immediately.
 * subsequent noteclear must be called only after
 * previous notesleep has returned, e.g. it's disallowed
 * to call noteclear straight after notewakeup.
 *
 * notetsleep is like notesleep but wakes up after
 * a given number of nanoseconds even if the event
 * has not yet happened.  if a goroutine uses notetsleep to
 * wake up early, it must wait to call noteclear until it
 * can be sure that no other goroutine is calling
 * notewakeup.
 */
void	runtime_noteclear(Note*);
void	runtime_notesleep(Note*);
void	runtime_notewakeup(Note*);
void	runtime_notetsleep(Note*, int64);

/*
 * low-level synchronization for implementing the above
 */
uintptr	runtime_semacreate(void);
int32	runtime_semasleep(int64);
void	runtime_semawakeup(M*);
// or
void	runtime_futexsleep(uint32*, uint32, int64);
void	runtime_futexwakeup(uint32*, uint32);

/*
 * Lock-free stack.
 * Initialize uint64 head to 0, compare with 0 to test for emptiness.
 * The stack does not keep pointers to nodes,
 * so they can be garbage collected if there are no other pointers to nodes.
 */
void	runtime_lfstackpush(uint64 *head, LFNode *node)
  asm("runtime.lfstackpush");
LFNode*	runtime_lfstackpop(uint64 *head);

/*
 * Parallel for over [0, n).
 * body() is executed for each iteration.
 * nthr - total number of worker threads.
 * ctx - arbitrary user context.
 * if wait=true, threads return from parfor() when all work is done;
 * otherwise, threads can return while other threads are still finishing processing.
 */
ParFor*	runtime_parforalloc(uint32 nthrmax);
void	runtime_parforsetup(ParFor *desc, uint32 nthr, uint32 n, void *ctx, bool wait, void (*body)(ParFor*, uint32));
void	runtime_parfordo(ParFor *desc) asm("runtime.parfordo");

/*
 * low level C-called
 */
#define runtime_mmap mmap
#define runtime_munmap munmap
#define runtime_madvise madvise
#define runtime_memclr(buf, size) __builtin_memset((buf), 0, (size))
#define runtime_getcallerpc(p) __builtin_return_address(0)

#ifdef __rtems__
void __wrap_rtems_task_variable_add(void **);
#endif

/*
 * Names generated by gccgo.
 */
#define runtime_printbool	__go_print_bool
#define runtime_printfloat	__go_print_double
#define runtime_printint	__go_print_int64
#define runtime_printiface	__go_print_interface
#define runtime_printeface	__go_print_empty_interface
#define runtime_printstring	__go_print_string
#define runtime_printpointer	__go_print_pointer
#define runtime_printuint	__go_print_uint64
#define runtime_printslice	__go_print_slice
#define runtime_printcomplex	__go_print_complex

/*
 * runtime go-called
 */
void	runtime_printbool(_Bool);
void	runtime_printfloat(double);
void	runtime_printint(int64);
void	runtime_printiface(Iface);
void	runtime_printeface(Eface);
void	runtime_printstring(String);
void	runtime_printpc(void*);
void	runtime_printpointer(void*);
void	runtime_printuint(uint64);
void	runtime_printhex(uint64);
void	runtime_printslice(Slice);
void	runtime_printcomplex(__complex double);

struct __go_func_type;
void reflect_call(const struct __go_func_type *, const void *, _Bool, _Bool,
		  void **, void **)
  asm ("reflect.call");

/* Functions.  */
#define runtime_panic __go_panic
#define runtime_write(d, v, n) write((d), (v), (n))
#define runtime_malloc(s) __go_alloc(s)
#define runtime_free(p) __go_free(p)
#define runtime_strcmp(s1, s2) __builtin_strcmp((s1), (s2))
#define runtime_mcmp(a, b, s) __builtin_memcmp((a), (b), (s))
#define runtime_memmove(a, b, s) __builtin_memmove((a), (b), (s))
#define runtime_exit(s) exit(s)
MCache*	runtime_allocmcache(void);
void	free(void *v);
#define runtime_cas(pval, old, new) __sync_bool_compare_and_swap (pval, old, new)
#define runtime_casp(pval, old, new) __sync_bool_compare_and_swap (pval, old, new)
#define runtime_cas64(pval, pold, new) __atomic_compare_exchange_n (pval, pold, new, 1, __ATOMIC_SEQ_CST, __ATOMIC_RELAXED)
#define runtime_xadd(p, v) __sync_add_and_fetch (p, v)
#define runtime_xadd64(p, v) __sync_add_and_fetch (p, v)
#define runtime_xchg(p, v) __atomic_exchange_n (p, v, __ATOMIC_SEQ_CST)
#define runtime_atomicload(p) __atomic_load_n (p, __ATOMIC_SEQ_CST)
#define runtime_atomicstore(p, v) __atomic_store_n (p, v, __ATOMIC_SEQ_CST)
#define runtime_atomicloadp(p) __atomic_load_n (p, __ATOMIC_SEQ_CST)
#define runtime_atomicstorep(p, v) __atomic_store_n (p, v, __ATOMIC_SEQ_CST)
#define runtime_atomicload64(p) __atomic_load_n (p, __ATOMIC_SEQ_CST)
#define runtime_atomicstore64(p, v) __atomic_store_n (p, v, __ATOMIC_SEQ_CST)
#define PREFETCH(p) __builtin_prefetch(p)

struct __go_func_type;
bool	runtime_addfinalizer(void*, void(*fn)(void*), const struct __go_func_type *);
#define runtime_getcallersp(p) __builtin_frame_address(1)
int32	runtime_mcount(void);
int32	runtime_gcount(void);
void	runtime_dopanic(int32) __attribute__ ((noreturn));
void	runtime_startpanic(void);
void	runtime_ready(G*);
const byte*	runtime_getenv(const char*);
int32	runtime_atoi(const byte*);
uint32	runtime_fastrand1(void);

void	runtime_sigprof();
void	runtime_resetcpuprofiler(int32);
void	runtime_setcpuprofilerate(void(*)(uintptr*, int32), int32);
void	runtime_usleep(uint32);

/*
 * runtime c-called (but written in Go)
 */
void	runtime_printany(Eface)
     __asm__("runtime.Printany");
void	runtime_newTypeAssertionError(const String*, const String*, const String*, const String*, Eface*)
     __asm__("runtime.NewTypeAssertionError");
void	runtime_newErrorString(String, Eface*)
     __asm__("runtime.NewErrorString");

/*
 * wrapped for go users
 */
<<<<<<< HEAD
bool	runtime_isInf(float64 f, int32 sign);
#define runtime_isNaN(f) __builtin_isnan(f)
=======
#define ISNAN(f) __builtin_isnan(f)
>>>>>>> 747e4b8f
void	runtime_semacquire(uint32 volatile *);
void	runtime_semrelease(uint32 volatile *);
int32	runtime_gomaxprocsfunc(int32 n);
void	runtime_procyield(uint32);
void	runtime_osyield(void);
void	runtime_LockOSThread(void) __asm__("runtime.LockOSThread");
void	runtime_UnlockOSThread(void) __asm__("runtime.UnlockOSThread");

bool	runtime_showframe(const unsigned char*);

uintptr	runtime_memlimit(void);

// If appropriate, ask the operating system to control whether this
// thread should receive profiling signals.  This is only necessary on OS X.
// An operating system should not deliver a profiling signal to a
// thread that is not actually executing (what good is that?), but that's
// what OS X prefers to do.  When profiling is turned on, we mask
// away the profiling signal when threads go to sleep, so that OS X
// is forced to deliver the signal to a thread that's actually running.
// This is a no-op on other systems.
void	runtime_setprof(bool);

<<<<<<< HEAD
void	runtime_time_scan(void (*)(byte*, int64));
void	runtime_trampoline_scan(void (*)(byte *, int64));
=======
enum
{
	UseSpanType = 1,
};

void	runtime_time_scan(void (*)(byte*, uintptr));
void	runtime_trampoline_scan(void (*)(byte *, uintptr));
>>>>>>> 747e4b8f

void	runtime_setsig(int32, bool, bool);
#define runtime_setitimer setitimer

void	runtime_check(void);

// A list of global variables that the garbage collector must scan.
struct root_list {
	struct root_list *next;
	struct root {
		void *decl;
		size_t size;
	} roots[];
};

void	__go_register_gc_roots(struct root_list*);

// Size of stack space allocated using Go's allocator.
// This will be 0 when using split stacks, as in that case
// the stacks are allocated by the splitstack library.
extern uintptr runtime_stacks_sys;

<<<<<<< HEAD
extern _Bool __go_file_line (uintptr, String*, String*, int *);
=======
struct backtrace_state;
extern struct backtrace_state *__go_get_backtrace_state(void);
extern _Bool __go_file_line(uintptr, String*, String*, int *);
extern byte* runtime_progname();

int32 getproccount(void);
>>>>>>> 747e4b8f
<|MERGE_RESOLUTION|>--- conflicted
+++ resolved
@@ -557,12 +557,7 @@
 /*
  * wrapped for go users
  */
-<<<<<<< HEAD
-bool	runtime_isInf(float64 f, int32 sign);
-#define runtime_isNaN(f) __builtin_isnan(f)
-=======
 #define ISNAN(f) __builtin_isnan(f)
->>>>>>> 747e4b8f
 void	runtime_semacquire(uint32 volatile *);
 void	runtime_semrelease(uint32 volatile *);
 int32	runtime_gomaxprocsfunc(int32 n);
@@ -585,10 +580,6 @@
 // This is a no-op on other systems.
 void	runtime_setprof(bool);
 
-<<<<<<< HEAD
-void	runtime_time_scan(void (*)(byte*, int64));
-void	runtime_trampoline_scan(void (*)(byte *, int64));
-=======
 enum
 {
 	UseSpanType = 1,
@@ -596,7 +587,6 @@
 
 void	runtime_time_scan(void (*)(byte*, uintptr));
 void	runtime_trampoline_scan(void (*)(byte *, uintptr));
->>>>>>> 747e4b8f
 
 void	runtime_setsig(int32, bool, bool);
 #define runtime_setitimer setitimer
@@ -619,13 +609,9 @@
 // the stacks are allocated by the splitstack library.
 extern uintptr runtime_stacks_sys;
 
-<<<<<<< HEAD
-extern _Bool __go_file_line (uintptr, String*, String*, int *);
-=======
 struct backtrace_state;
 extern struct backtrace_state *__go_get_backtrace_state(void);
 extern _Bool __go_file_line(uintptr, String*, String*, int *);
 extern byte* runtime_progname();
 
-int32 getproccount(void);
->>>>>>> 747e4b8f
+int32 getproccount(void);