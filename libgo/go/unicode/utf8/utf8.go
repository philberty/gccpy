--- conflicted
+++ resolved
@@ -16,15 +16,12 @@
 	RuneSelf  = 0x80         // characters below Runeself are represented as themselves in a single byte.
 	MaxRune   = '\U0010FFFF' // Maximum valid Unicode code point.
 	UTFMax    = 4            // maximum number of bytes of a UTF-8 encoded Unicode character.
-<<<<<<< HEAD
-=======
 )
 
 // Code points in the surrogate range are not valid for UTF-8.
 const (
 	surrogateMin = 0xD800
 	surrogateMax = 0xDFFF
->>>>>>> 747e4b8f
 )
 
 const (
@@ -344,13 +341,10 @@
 	}
 
 	if uint32(r) > MaxRune {
-<<<<<<< HEAD
-=======
 		r = RuneError
 	}
 
 	if surrogateMin <= r && r <= surrogateMax {
->>>>>>> 747e4b8f
 		r = RuneError
 	}
 
