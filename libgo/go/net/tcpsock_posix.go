// Copyright 2009 The Go Authors.  All rights reserved.
// Use of this source code is governed by a BSD-style
// license that can be found in the LICENSE file.

// +build darwin freebsd linux netbsd openbsd windows

// TCP sockets

package net

import (
	"io"
	"os"
	"syscall"
	"time"
)

// BUG(rsc): On OpenBSD, listening on the "tcp" network does not listen for
// both IPv4 and IPv6 connections. This is due to the fact that IPv4 traffic
// will not be routed to an IPv6 socket - two separate sockets are required
// if both AFs are to be supported. See inet6(4) on OpenBSD for details.

func sockaddrToTCP(sa syscall.Sockaddr) Addr {
	switch sa := sa.(type) {
	case *syscall.SockaddrInet4:
		return &TCPAddr{sa.Addr[0:], sa.Port}
	case *syscall.SockaddrInet6:
		return &TCPAddr{sa.Addr[0:], sa.Port}
	default:
		if sa != nil {
			// Diagnose when we will turn a non-nil sockaddr into a nil.
			panic("unexpected type in sockaddrToTCP")
		}
	}
	return nil
}

func (a *TCPAddr) family() int {
	if a == nil || len(a.IP) <= IPv4len {
		return syscall.AF_INET
	}
	if a.IP.To4() != nil {
		return syscall.AF_INET
	}
	return syscall.AF_INET6
}

func (a *TCPAddr) isWildcard() bool {
	if a == nil || a.IP == nil {
		return true
	}
	return a.IP.IsUnspecified()
}

func (a *TCPAddr) sockaddr(family int) (syscall.Sockaddr, error) {
	return ipToSockaddr(family, a.IP, a.Port)
}

func (a *TCPAddr) toAddr() sockaddr {
	if a == nil { // nil *TCPAddr
		return nil // nil interface
	}
	return a
}

// TCPConn is an implementation of the Conn interface
// for TCP network connections.
type TCPConn struct {
	conn
}

func newTCPConn(fd *netFD) *TCPConn {
	c := &TCPConn{conn{fd}}
	c.SetNoDelay(true)
	return c
}

// ReadFrom implements the io.ReaderFrom ReadFrom method.
func (c *TCPConn) ReadFrom(r io.Reader) (int64, error) {
	if n, err, handled := sendFile(c.fd, r); handled {
		return n, err
	}
	return genericReadFrom(c, r)
}

<<<<<<< HEAD
// Write implements the Conn Write method.
func (c *TCPConn) Write(b []byte) (n int, err error) {
	if !c.ok() {
		return 0, syscall.EINVAL
	}
	return c.fd.Write(b)
}

// Close closes the TCP connection.
func (c *TCPConn) Close() error {
	if !c.ok() {
		return syscall.EINVAL
	}
	return c.fd.Close()
}

=======
>>>>>>> 747e4b8f
// CloseRead shuts down the reading side of the TCP connection.
// Most callers should just use Close.
func (c *TCPConn) CloseRead() error {
	if !c.ok() {
		return syscall.EINVAL
	}
	return c.fd.CloseRead()
}

// CloseWrite shuts down the writing side of the TCP connection.
// Most callers should just use Close.
func (c *TCPConn) CloseWrite() error {
	if !c.ok() {
		return syscall.EINVAL
	}
	return c.fd.CloseWrite()
}

// SetLinger sets the behavior of Close() on a connection
// which still has data waiting to be sent or to be acknowledged.
//
// If sec < 0 (the default), Close returns immediately and
// the operating system finishes sending the data in the background.
//
// If sec == 0, Close returns immediately and the operating system
// discards any unsent or unacknowledged data.
//
// If sec > 0, Close blocks for at most sec seconds waiting for
// data to be sent and acknowledged.
func (c *TCPConn) SetLinger(sec int) error {
	if !c.ok() {
		return syscall.EINVAL
	}
	return setLinger(c.fd, sec)
}

// SetKeepAlive sets whether the operating system should send
// keepalive messages on the connection.
func (c *TCPConn) SetKeepAlive(keepalive bool) error {
	if !c.ok() {
		return syscall.EINVAL
	}
	return setKeepAlive(c.fd, keepalive)
}

// SetNoDelay controls whether the operating system should delay
// packet transmission in hopes of sending fewer packets
// (Nagle's algorithm).  The default is true (no delay), meaning
// that data is sent as soon as possible after a Write.
func (c *TCPConn) SetNoDelay(noDelay bool) error {
	if !c.ok() {
		return syscall.EINVAL
	}
	return setNoDelay(c.fd, noDelay)
}

// DialTCP connects to the remote address raddr on the network net,
// which must be "tcp", "tcp4", or "tcp6".  If laddr is not nil, it is used
// as the local address for the connection.
func DialTCP(net string, laddr, raddr *TCPAddr) (*TCPConn, error) {
	if raddr == nil {
		return nil, &OpError{"dial", net, nil, errMissingAddress}
	}

	fd, err := internetSocket(net, laddr.toAddr(), raddr.toAddr(), syscall.SOCK_STREAM, 0, "dial", sockaddrToTCP)

	// TCP has a rarely used mechanism called a 'simultaneous connection' in
	// which Dial("tcp", addr1, addr2) run on the machine at addr1 can
	// connect to a simultaneous Dial("tcp", addr2, addr1) run on the machine
	// at addr2, without either machine executing Listen.  If laddr == nil,
	// it means we want the kernel to pick an appropriate originating local
	// address.  Some Linux kernels cycle blindly through a fixed range of
	// local ports, regardless of destination port.  If a kernel happens to
	// pick local port 50001 as the source for a Dial("tcp", "", "localhost:50001"),
	// then the Dial will succeed, having simultaneously connected to itself.
	// This can only happen when we are letting the kernel pick a port (laddr == nil)
	// and when there is no listener for the destination address.
	// It's hard to argue this is anything other than a kernel bug.  If we
	// see this happen, rather than expose the buggy effect to users, we
	// close the fd and try again.  If it happens twice more, we relent and
	// use the result.  See also:
	//	http://golang.org/issue/2690
	//	http://stackoverflow.com/questions/4949858/
	//
	// The opposite can also happen: if we ask the kernel to pick an appropriate
	// originating local address, sometimes it picks one that is already in use.
	// So if the error is EADDRNOTAVAIL, we have to try again too, just for
	// a different reason.
	//
	// The kernel socket code is no doubt enjoying watching us squirm.
	for i := 0; i < 2 && (laddr == nil || laddr.Port == 0) && (selfConnect(fd, err) || spuriousENOTAVAIL(err)); i++ {
		if err == nil {
			fd.Close()
		}
		fd, err = internetSocket(net, laddr.toAddr(), raddr.toAddr(), syscall.SOCK_STREAM, 0, "dial", sockaddrToTCP)
	}

	if err != nil {
		return nil, err
	}
	return newTCPConn(fd), nil
}

func selfConnect(fd *netFD, err error) bool {
	// If the connect failed, we clearly didn't connect to ourselves.
	if err != nil {
		return false
	}

	// The socket constructor can return an fd with raddr nil under certain
	// unknown conditions. The errors in the calls there to Getpeername
	// are discarded, but we can't catch the problem there because those
	// calls are sometimes legally erroneous with a "socket not connected".
	// Since this code (selfConnect) is already trying to work around
	// a problem, we make sure if this happens we recognize trouble and
	// ask the DialTCP routine to try again.
	// TODO: try to understand what's really going on.
	if fd.laddr == nil || fd.raddr == nil {
		return true
	}
	l := fd.laddr.(*TCPAddr)
	r := fd.raddr.(*TCPAddr)
	return l.Port == r.Port && l.IP.Equal(r.IP)
}

func spuriousENOTAVAIL(err error) bool {
	e, ok := err.(*OpError)
	return ok && e.Err == syscall.EADDRNOTAVAIL
}

// TCPListener is a TCP network listener.
// Clients should typically use variables of type Listener
// instead of assuming TCP.
type TCPListener struct {
	fd *netFD
}

// ListenTCP announces on the TCP address laddr and returns a TCP listener.
// Net must be "tcp", "tcp4", or "tcp6".
// If laddr has a port of 0, it means to listen on some available port.
// The caller can use l.Addr() to retrieve the chosen address.
func ListenTCP(net string, laddr *TCPAddr) (*TCPListener, error) {
	fd, err := internetSocket(net, laddr.toAddr(), nil, syscall.SOCK_STREAM, 0, "listen", sockaddrToTCP)
	if err != nil {
		return nil, err
	}
	err = syscall.Listen(fd.sysfd, listenerBacklog)
	if err != nil {
		closesocket(fd.sysfd)
		return nil, &OpError{"listen", net, laddr, err}
	}
	l := new(TCPListener)
	l.fd = fd
	return l, nil
}

// AcceptTCP accepts the next incoming call and returns the new connection
// and the remote address.
func (l *TCPListener) AcceptTCP() (c *TCPConn, err error) {
	if l == nil || l.fd == nil || l.fd.sysfd < 0 {
		return nil, syscall.EINVAL
	}
	fd, err := l.fd.accept(sockaddrToTCP)
	if err != nil {
		return nil, err
	}
	return newTCPConn(fd), nil
}

// Accept implements the Accept method in the Listener interface;
// it waits for the next call and returns a generic Conn.
func (l *TCPListener) Accept() (c Conn, err error) {
	c1, err := l.AcceptTCP()
	if err != nil {
		return nil, err
	}
	return c1, nil
}

// Close stops listening on the TCP address.
// Already Accepted connections are not closed.
func (l *TCPListener) Close() error {
	if l == nil || l.fd == nil {
		return syscall.EINVAL
	}
	return l.fd.Close()
}

// Addr returns the listener's network address, a *TCPAddr.
func (l *TCPListener) Addr() Addr { return l.fd.laddr }

// SetDeadline sets the deadline associated with the listener.
// A zero time value disables the deadline.
func (l *TCPListener) SetDeadline(t time.Time) error {
	if l == nil || l.fd == nil {
		return syscall.EINVAL
	}
	return setDeadline(l.fd, t)
}

// File returns a copy of the underlying os.File, set to blocking mode.
// It is the caller's responsibility to close f when finished.
// Closing l does not affect f, and closing f does not affect l.
func (l *TCPListener) File() (f *os.File, err error) { return l.fd.dup() }<|MERGE_RESOLUTION|>--- conflicted
+++ resolved
@@ -83,25 +83,6 @@
 	return genericReadFrom(c, r)
 }
 
-<<<<<<< HEAD
-// Write implements the Conn Write method.
-func (c *TCPConn) Write(b []byte) (n int, err error) {
-	if !c.ok() {
-		return 0, syscall.EINVAL
-	}
-	return c.fd.Write(b)
-}
-
-// Close closes the TCP connection.
-func (c *TCPConn) Close() error {
-	if !c.ok() {
-		return syscall.EINVAL
-	}
-	return c.fd.Close()
-}
-
-=======
->>>>>>> 747e4b8f
 // CloseRead shuts down the reading side of the TCP connection.
 // Most callers should just use Close.
 func (c *TCPConn) CloseRead() error {
