--- conflicted
+++ resolved
@@ -1,18 +1,12 @@
-<<<<<<< HEAD
-2012-03-07  Jason Merrill  <jason@redhat.com>
-=======
 2012-03-24  H.J. Lu  <hongjiu.lu@intel.com>
 
 	* testsuite/demangle-expected: Fix a typo.
 
 2012-03-22  Jason Merrill  <jason@redhat.com>
->>>>>>> 9d7d5e71
 
 	* cp-demangle.c (cplus_demangle_operators): Add li.
 	(d_unqualified_name): Handle it specially.
 
-<<<<<<< HEAD
-=======
 2012-03-22  Release Manager
 
 	* GCC 4.7.0 released.
@@ -21,7 +15,6 @@
 
 	* cp-demangle.c (cplus_demangle_type): Handle 'auto'.
 
->>>>>>> 9d7d5e71
 2012-01-26  Jakub Jelinek  <jakub@redhat.com>
 
 	* make-relative-prefix.c (make_relative_prefix_1): Avoid warning
