/* Passes for transactional memory support.
   Copyright (C) 2008, 2009, 2010, 2011, 2012 Free Software Foundation, Inc.

   This file is part of GCC.

   GCC is free software; you can redistribute it and/or modify it under
   the terms of the GNU General Public License as published by the Free
   Software Foundation; either version 3, or (at your option) any later
   version.

   GCC is distributed in the hope that it will be useful, but WITHOUT ANY
   WARRANTY; without even the implied warranty of MERCHANTABILITY or
   FITNESS FOR A PARTICULAR PURPOSE.  See the GNU General Public License
   for more details.

   You should have received a copy of the GNU General Public License
   along with GCC; see the file COPYING3.  If not see
   <http://www.gnu.org/licenses/>.  */

#include "config.h"
#include "system.h"
#include "coretypes.h"
#include "tree.h"
#include "gimple.h"
#include "tree-flow.h"
#include "tree-pass.h"
#include "tree-inline.h"
#include "diagnostic-core.h"
#include "demangle.h"
#include "output.h"
#include "trans-mem.h"
#include "params.h"
#include "target.h"
#include "langhooks.h"
#include "gimple-pretty-print.h"
#include "cfgloop.h"


#define PROB_VERY_UNLIKELY	(REG_BR_PROB_BASE / 2000 - 1)
#define PROB_ALWAYS		(REG_BR_PROB_BASE)

#define A_RUNINSTRUMENTEDCODE	0x0001
#define A_RUNUNINSTRUMENTEDCODE	0x0002
#define A_SAVELIVEVARIABLES	0x0004
#define A_RESTORELIVEVARIABLES	0x0008
#define A_ABORTTRANSACTION	0x0010

#define AR_USERABORT		0x0001
#define AR_USERRETRY		0x0002
#define AR_TMCONFLICT		0x0004
#define AR_EXCEPTIONBLOCKABORT	0x0008
#define AR_OUTERABORT		0x0010

#define MODE_SERIALIRREVOCABLE	0x0000


/* The representation of a transaction changes several times during the
   lowering process.  In the beginning, in the front-end we have the
   GENERIC tree TRANSACTION_EXPR.  For example,

	__transaction {
	  local++;
	  if (++global == 10)
	    __tm_abort;
	}

  During initial gimplification (gimplify.c) the TRANSACTION_EXPR node is
  trivially replaced with a GIMPLE_TRANSACTION node.

  During pass_lower_tm, we examine the body of transactions looking
  for aborts.  Transactions that do not contain an abort may be
  merged into an outer transaction.  We also add a TRY-FINALLY node
  to arrange for the transaction to be committed on any exit.

  [??? Think about how this arrangement affects throw-with-commit
  and throw-with-abort operations.  In this case we want the TRY to
  handle gotos, but not to catch any exceptions because the transaction
  will already be closed.]

	GIMPLE_TRANSACTION [label=NULL] {
	  try {
	    local = local + 1;
	    t0 = global;
	    t1 = t0 + 1;
	    global = t1;
	    if (t1 == 10)
	      __builtin___tm_abort ();
	  } finally {
	    __builtin___tm_commit ();
	  }
	}

  During pass_lower_eh, we create EH regions for the transactions,
  intermixed with the regular EH stuff.  This gives us a nice persistent
  mapping (all the way through rtl) from transactional memory operation
  back to the transaction, which allows us to get the abnormal edges
  correct to model transaction aborts and restarts:

	GIMPLE_TRANSACTION [label=over]
	local = local + 1;
	t0 = global;
	t1 = t0 + 1;
	global = t1;
	if (t1 == 10)
	  __builtin___tm_abort ();
	__builtin___tm_commit ();
	over:

  This is the end of all_lowering_passes, and so is what is present
  during the IPA passes, and through all of the optimization passes.

  During pass_ipa_tm, we examine all GIMPLE_TRANSACTION blocks in all
  functions and mark functions for cloning.

  At the end of gimple optimization, before exiting SSA form,
  pass_tm_edges replaces statements that perform transactional
  memory operations with the appropriate TM builtins, and swap
  out function calls with their transactional clones.  At this
  point we introduce the abnormal transaction restart edges and
  complete lowering of the GIMPLE_TRANSACTION node.

	x = __builtin___tm_start (MAY_ABORT);
	eh_label:
	if (x & abort_transaction)
	  goto over;
	local = local + 1;
	t0 = __builtin___tm_load (global);
	t1 = t0 + 1;
	__builtin___tm_store (&global, t1);
	if (t1 == 10)
	  __builtin___tm_abort ();
	__builtin___tm_commit ();
	over:
*/


/* Return the attributes we want to examine for X, or NULL if it's not
   something we examine.  We look at function types, but allow pointers
   to function types and function decls and peek through.  */

static tree
get_attrs_for (const_tree x)
{
  switch (TREE_CODE (x))
    {
    case FUNCTION_DECL:
      return TYPE_ATTRIBUTES (TREE_TYPE (x));
      break;

    default:
      if (TYPE_P (x))
	return NULL;
      x = TREE_TYPE (x);
      if (TREE_CODE (x) != POINTER_TYPE)
	return NULL;
      /* FALLTHRU */

    case POINTER_TYPE:
      x = TREE_TYPE (x);
      if (TREE_CODE (x) != FUNCTION_TYPE && TREE_CODE (x) != METHOD_TYPE)
	return NULL;
      /* FALLTHRU */

    case FUNCTION_TYPE:
    case METHOD_TYPE:
      return TYPE_ATTRIBUTES (x);
    }
}

/* Return true if X has been marked TM_PURE.  */

bool
is_tm_pure (const_tree x)
{
  unsigned flags;

  switch (TREE_CODE (x))
    {
    case FUNCTION_DECL:
    case FUNCTION_TYPE:
    case METHOD_TYPE:
      break;

    default:
      if (TYPE_P (x))
	return false;
      x = TREE_TYPE (x);
      if (TREE_CODE (x) != POINTER_TYPE)
	return false;
      /* FALLTHRU */

    case POINTER_TYPE:
      x = TREE_TYPE (x);
      if (TREE_CODE (x) != FUNCTION_TYPE && TREE_CODE (x) != METHOD_TYPE)
	return false;
      break;
    }

  flags = flags_from_decl_or_type (x);
  return (flags & ECF_TM_PURE) != 0;
}

/* Return true if X has been marked TM_IRREVOCABLE.  */

static bool
is_tm_irrevocable (tree x)
{
  tree attrs = get_attrs_for (x);

  if (attrs && lookup_attribute ("transaction_unsafe", attrs))
    return true;

  /* A call to the irrevocable builtin is by definition,
     irrevocable.  */
  if (TREE_CODE (x) == ADDR_EXPR)
    x = TREE_OPERAND (x, 0);
  if (TREE_CODE (x) == FUNCTION_DECL
      && DECL_BUILT_IN_CLASS (x) == BUILT_IN_NORMAL
      && DECL_FUNCTION_CODE (x) == BUILT_IN_TM_IRREVOCABLE)
    return true;

  return false;
}

/* Return true if X has been marked TM_SAFE.  */

bool
is_tm_safe (const_tree x)
{
  if (flag_tm)
    {
      tree attrs = get_attrs_for (x);
      if (attrs)
	{
	  if (lookup_attribute ("transaction_safe", attrs))
	    return true;
	  if (lookup_attribute ("transaction_may_cancel_outer", attrs))
	    return true;
	}
    }
  return false;
}

/* Return true if CALL is const, or tm_pure.  */

static bool
is_tm_pure_call (gimple call)
{
  tree fn = gimple_call_fn (call);

  if (TREE_CODE (fn) == ADDR_EXPR)
    {
      fn = TREE_OPERAND (fn, 0);
      gcc_assert (TREE_CODE (fn) == FUNCTION_DECL);
    }
  else
    fn = TREE_TYPE (fn);

  return is_tm_pure (fn);
}

/* Return true if X has been marked TM_CALLABLE.  */

static bool
is_tm_callable (tree x)
{
  tree attrs = get_attrs_for (x);
  if (attrs)
    {
      if (lookup_attribute ("transaction_callable", attrs))
	return true;
      if (lookup_attribute ("transaction_safe", attrs))
	return true;
      if (lookup_attribute ("transaction_may_cancel_outer", attrs))
	return true;
    }
  return false;
}

/* Return true if X has been marked TRANSACTION_MAY_CANCEL_OUTER.  */

bool
is_tm_may_cancel_outer (tree x)
{
  tree attrs = get_attrs_for (x);
  if (attrs)
    return lookup_attribute ("transaction_may_cancel_outer", attrs) != NULL;
  return false;
}

/* Return true for built in functions that "end" a transaction.   */

bool
is_tm_ending_fndecl (tree fndecl)
{
  if (DECL_BUILT_IN_CLASS (fndecl) == BUILT_IN_NORMAL)
    switch (DECL_FUNCTION_CODE (fndecl))
      {
      case BUILT_IN_TM_COMMIT:
      case BUILT_IN_TM_COMMIT_EH:
      case BUILT_IN_TM_ABORT:
      case BUILT_IN_TM_IRREVOCABLE:
	return true;
      default:
	break;
      }

  return false;
}

/* Return true if STMT is a TM load.  */

static bool
is_tm_load (gimple stmt)
{
  tree fndecl;

  if (gimple_code (stmt) != GIMPLE_CALL)
    return false;

  fndecl = gimple_call_fndecl (stmt);
  return (fndecl && DECL_BUILT_IN_CLASS (fndecl) == BUILT_IN_NORMAL
	  && BUILTIN_TM_LOAD_P (DECL_FUNCTION_CODE (fndecl)));
}

/* Same as above, but for simple TM loads, that is, not the
   after-write, after-read, etc optimized variants.  */

static bool
is_tm_simple_load (gimple stmt)
{
  tree fndecl;

  if (gimple_code (stmt) != GIMPLE_CALL)
    return false;

  fndecl = gimple_call_fndecl (stmt);
  if (fndecl && DECL_BUILT_IN_CLASS (fndecl) == BUILT_IN_NORMAL)
    {
      enum built_in_function fcode = DECL_FUNCTION_CODE (fndecl);
      return (fcode == BUILT_IN_TM_LOAD_1
	      || fcode == BUILT_IN_TM_LOAD_2
	      || fcode == BUILT_IN_TM_LOAD_4
	      || fcode == BUILT_IN_TM_LOAD_8
	      || fcode == BUILT_IN_TM_LOAD_FLOAT
	      || fcode == BUILT_IN_TM_LOAD_DOUBLE
	      || fcode == BUILT_IN_TM_LOAD_LDOUBLE
	      || fcode == BUILT_IN_TM_LOAD_M64
	      || fcode == BUILT_IN_TM_LOAD_M128
	      || fcode == BUILT_IN_TM_LOAD_M256);
    }
  return false;
}

/* Return true if STMT is a TM store.  */

static bool
is_tm_store (gimple stmt)
{
  tree fndecl;

  if (gimple_code (stmt) != GIMPLE_CALL)
    return false;

  fndecl = gimple_call_fndecl (stmt);
  return (fndecl && DECL_BUILT_IN_CLASS (fndecl) == BUILT_IN_NORMAL
	  && BUILTIN_TM_STORE_P (DECL_FUNCTION_CODE (fndecl)));
}

/* Same as above, but for simple TM stores, that is, not the
   after-write, after-read, etc optimized variants.  */

static bool
is_tm_simple_store (gimple stmt)
{
  tree fndecl;

  if (gimple_code (stmt) != GIMPLE_CALL)
    return false;

  fndecl = gimple_call_fndecl (stmt);
  if (fndecl && DECL_BUILT_IN_CLASS (fndecl) == BUILT_IN_NORMAL)
    {
      enum built_in_function fcode = DECL_FUNCTION_CODE (fndecl);
      return (fcode == BUILT_IN_TM_STORE_1
	      || fcode == BUILT_IN_TM_STORE_2
	      || fcode == BUILT_IN_TM_STORE_4
	      || fcode == BUILT_IN_TM_STORE_8
	      || fcode == BUILT_IN_TM_STORE_FLOAT
	      || fcode == BUILT_IN_TM_STORE_DOUBLE
	      || fcode == BUILT_IN_TM_STORE_LDOUBLE
	      || fcode == BUILT_IN_TM_STORE_M64
	      || fcode == BUILT_IN_TM_STORE_M128
	      || fcode == BUILT_IN_TM_STORE_M256);
    }
  return false;
}

/* Return true if FNDECL is BUILT_IN_TM_ABORT.  */

static bool
is_tm_abort (tree fndecl)
{
  return (fndecl
	  && DECL_BUILT_IN_CLASS (fndecl) == BUILT_IN_NORMAL
	  && DECL_FUNCTION_CODE (fndecl) == BUILT_IN_TM_ABORT);
}

/* Build a GENERIC tree for a user abort.  This is called by front ends
   while transforming the __tm_abort statement.  */

tree
build_tm_abort_call (location_t loc, bool is_outer)
{
  return build_call_expr_loc (loc, builtin_decl_explicit (BUILT_IN_TM_ABORT), 1,
			      build_int_cst (integer_type_node,
					     AR_USERABORT
					     | (is_outer ? AR_OUTERABORT : 0)));
}

/* Common gateing function for several of the TM passes.  */

static bool
gate_tm (void)
{
  return flag_tm;
}

/* Map for aribtrary function replacement under TM, as created
   by the tm_wrap attribute.  */

static GTY((if_marked ("tree_map_marked_p"), param_is (struct tree_map)))
     htab_t tm_wrap_map;

void
record_tm_replacement (tree from, tree to)
{
  struct tree_map **slot, *h;

  /* Do not inline wrapper functions that will get replaced in the TM
     pass.

     Suppose you have foo() that will get replaced into tmfoo().  Make
     sure the inliner doesn't try to outsmart us and inline foo()
     before we get a chance to do the TM replacement.  */
  DECL_UNINLINABLE (from) = 1;

  if (tm_wrap_map == NULL)
    tm_wrap_map = htab_create_ggc (32, tree_map_hash, tree_map_eq, 0);

  h = ggc_alloc_tree_map ();
  h->hash = htab_hash_pointer (from);
  h->base.from = from;
  h->to = to;

  slot = (struct tree_map **)
    htab_find_slot_with_hash (tm_wrap_map, h, h->hash, INSERT);
  *slot = h;
}

/* Return a TM-aware replacement function for DECL.  */

static tree
find_tm_replacement_function (tree fndecl)
{
  if (tm_wrap_map)
    {
      struct tree_map *h, in;

      in.base.from = fndecl;
      in.hash = htab_hash_pointer (fndecl);
      h = (struct tree_map *) htab_find_with_hash (tm_wrap_map, &in, in.hash);
      if (h)
	return h->to;
    }

  /* ??? We may well want TM versions of most of the common <string.h>
     functions.  For now, we've already these two defined.  */
  /* Adjust expand_call_tm() attributes as necessary for the cases
     handled here:  */
  if (DECL_BUILT_IN_CLASS (fndecl) == BUILT_IN_NORMAL)
    switch (DECL_FUNCTION_CODE (fndecl))
      {
      case BUILT_IN_MEMCPY:
	return builtin_decl_explicit (BUILT_IN_TM_MEMCPY);
      case BUILT_IN_MEMMOVE:
	return builtin_decl_explicit (BUILT_IN_TM_MEMMOVE);
      case BUILT_IN_MEMSET:
	return builtin_decl_explicit (BUILT_IN_TM_MEMSET);
      default:
	return NULL;
      }

  return NULL;
}

/* When appropriate, record TM replacement for memory allocation functions.

   FROM is the FNDECL to wrap.  */
void
tm_malloc_replacement (tree from)
{
  const char *str;
  tree to;

  if (TREE_CODE (from) != FUNCTION_DECL)
    return;

  /* If we have a previous replacement, the user must be explicitly
     wrapping malloc/calloc/free.  They better know what they're
     doing... */
  if (find_tm_replacement_function (from))
    return;

  str = IDENTIFIER_POINTER (DECL_NAME (from));

  if (!strcmp (str, "malloc"))
    to = builtin_decl_explicit (BUILT_IN_TM_MALLOC);
  else if (!strcmp (str, "calloc"))
    to = builtin_decl_explicit (BUILT_IN_TM_CALLOC);
  else if (!strcmp (str, "free"))
    to = builtin_decl_explicit (BUILT_IN_TM_FREE);
  else
    return;

  TREE_NOTHROW (to) = 0;

  record_tm_replacement (from, to);
}

/* Diagnostics for tm_safe functions/regions.  Called by the front end
   once we've lowered the function to high-gimple.  */

/* Subroutine of diagnose_tm_safe_errors, called through walk_gimple_seq.
   Process exactly one statement.  WI->INFO is set to non-null when in
   the context of a tm_safe function, and null for a __transaction block.  */

#define DIAG_TM_OUTER		1
#define DIAG_TM_SAFE		2
#define DIAG_TM_RELAXED		4

struct diagnose_tm
{
  unsigned int summary_flags : 8;
  unsigned int block_flags : 8;
  unsigned int func_flags : 8;
  unsigned int saw_volatile : 1;
  gimple stmt;
};

/* Return true if T is a volatile variable of some kind.  */

static bool
volatile_var_p (tree t)
{
  return (SSA_VAR_P (t)
	  && TREE_THIS_VOLATILE (TREE_TYPE (t)));
}

/* Tree callback function for diagnose_tm pass.  */

static tree
diagnose_tm_1_op (tree *tp, int *walk_subtrees ATTRIBUTE_UNUSED,
		  void *data)
{
  struct walk_stmt_info *wi = (struct walk_stmt_info *) data;
  struct diagnose_tm *d = (struct diagnose_tm *) wi->info;

  if (volatile_var_p (*tp)
      && d->block_flags & DIAG_TM_SAFE
      && !d->saw_volatile)
    {
      d->saw_volatile = 1;
      error_at (gimple_location (d->stmt),
		"invalid volatile use of %qD inside transaction",
		*tp);
    }

  return NULL_TREE;
}

static tree
diagnose_tm_1 (gimple_stmt_iterator *gsi, bool *handled_ops_p,
		    struct walk_stmt_info *wi)
{
  gimple stmt = gsi_stmt (*gsi);
  struct diagnose_tm *d = (struct diagnose_tm *) wi->info;

  /* Save stmt for use in leaf analysis.  */
  d->stmt = stmt;

  switch (gimple_code (stmt))
    {
    case GIMPLE_CALL:
      {
	tree fn = gimple_call_fn (stmt);

	if ((d->summary_flags & DIAG_TM_OUTER) == 0
	    && is_tm_may_cancel_outer (fn))
	  error_at (gimple_location (stmt),
		    "%<transaction_may_cancel_outer%> function call not within"
		    " outer transaction or %<transaction_may_cancel_outer%>");

	if (d->summary_flags & DIAG_TM_SAFE)
	  {
	    bool is_safe, direct_call_p;
	    tree replacement;

	    if (TREE_CODE (fn) == ADDR_EXPR
		&& TREE_CODE (TREE_OPERAND (fn, 0)) == FUNCTION_DECL)
	      {
		direct_call_p = true;
		replacement = TREE_OPERAND (fn, 0);
		replacement = find_tm_replacement_function (replacement);
		if (replacement)
		  fn = replacement;
	      }
	    else
	      {
		direct_call_p = false;
		replacement = NULL_TREE;
	      }

	    if (is_tm_safe_or_pure (fn))
	      is_safe = true;
	    else if (is_tm_callable (fn) || is_tm_irrevocable (fn))
	      {
		/* A function explicitly marked transaction_callable as
		   opposed to transaction_safe is being defined to be
		   unsafe as part of its ABI, regardless of its contents.  */
		is_safe = false;
	      }
	    else if (direct_call_p)
	      {
		if (flags_from_decl_or_type (fn) & ECF_TM_BUILTIN)
		  is_safe = true;
		else if (replacement)
		  {
		    /* ??? At present we've been considering replacements
		       merely transaction_callable, and therefore might
		       enter irrevocable.  The tm_wrap attribute has not
		       yet made it into the new language spec.  */
		    is_safe = false;
		  }
		else
		  {
		    /* ??? Diagnostics for unmarked direct calls moved into
		       the IPA pass.  Section 3.2 of the spec details how
		       functions not marked should be considered "implicitly
		       safe" based on having examined the function body.  */
		    is_safe = true;
		  }
	      }
	    else
	      {
		/* An unmarked indirect call.  Consider it unsafe even
		   though optimization may yet figure out how to inline.  */
		is_safe = false;
	      }

	    if (!is_safe)
	      {
		if (TREE_CODE (fn) == ADDR_EXPR)
		  fn = TREE_OPERAND (fn, 0);
		if (d->block_flags & DIAG_TM_SAFE)
		  {
		    if (direct_call_p)
		      error_at (gimple_location (stmt),
				"unsafe function call %qD within "
				"atomic transaction", fn);
		    else
		      {
			if (!DECL_P (fn) || DECL_NAME (fn))
			  error_at (gimple_location (stmt),
				    "unsafe function call %qE within "
				    "atomic transaction", fn);
			else
			  error_at (gimple_location (stmt),
				    "unsafe indirect function call within "
				    "atomic transaction");
		      }
		  }
		else
		  {
		    if (direct_call_p)
		      error_at (gimple_location (stmt),
				"unsafe function call %qD within "
				"%<transaction_safe%> function", fn);
		    else
		      {
			if (!DECL_P (fn) || DECL_NAME (fn))
			  error_at (gimple_location (stmt),
				    "unsafe function call %qE within "
				    "%<transaction_safe%> function", fn);
			else
			  error_at (gimple_location (stmt),
				    "unsafe indirect function call within "
				    "%<transaction_safe%> function");
		      }
		  }
	      }
	  }
      }
      break;

    case GIMPLE_ASM:
      /* ??? We ought to come up with a way to add attributes to
	 asm statements, and then add "transaction_safe" to it.
	 Either that or get the language spec to resurrect __tm_waiver.  */
      if (d->block_flags & DIAG_TM_SAFE)
	error_at (gimple_location (stmt),
		  "asm not allowed in atomic transaction");
      else if (d->func_flags & DIAG_TM_SAFE)
	error_at (gimple_location (stmt),
		  "asm not allowed in %<transaction_safe%> function");
      break;

    case GIMPLE_TRANSACTION:
      {
	unsigned char inner_flags = DIAG_TM_SAFE;

	if (gimple_transaction_subcode (stmt) & GTMA_IS_RELAXED)
	  {
	    if (d->block_flags & DIAG_TM_SAFE)
	      error_at (gimple_location (stmt),
			"relaxed transaction in atomic transaction");
	    else if (d->func_flags & DIAG_TM_SAFE)
	      error_at (gimple_location (stmt),
			"relaxed transaction in %<transaction_safe%> function");
	    inner_flags = DIAG_TM_RELAXED;
	  }
	else if (gimple_transaction_subcode (stmt) & GTMA_IS_OUTER)
	  {
	    if (d->block_flags)
	      error_at (gimple_location (stmt),
			"outer transaction in transaction");
	    else if (d->func_flags & DIAG_TM_OUTER)
	      error_at (gimple_location (stmt),
			"outer transaction in "
			"%<transaction_may_cancel_outer%> function");
	    else if (d->func_flags & DIAG_TM_SAFE)
	      error_at (gimple_location (stmt),
			"outer transaction in %<transaction_safe%> function");
	    inner_flags |= DIAG_TM_OUTER;
	  }

	*handled_ops_p = true;
	if (gimple_transaction_body (stmt))
	  {
	    struct walk_stmt_info wi_inner;
	    struct diagnose_tm d_inner;

	    memset (&d_inner, 0, sizeof (d_inner));
	    d_inner.func_flags = d->func_flags;
	    d_inner.block_flags = d->block_flags | inner_flags;
	    d_inner.summary_flags = d_inner.func_flags | d_inner.block_flags;

	    memset (&wi_inner, 0, sizeof (wi_inner));
	    wi_inner.info = &d_inner;

	    walk_gimple_seq (gimple_transaction_body (stmt),
			     diagnose_tm_1, diagnose_tm_1_op, &wi_inner);
	  }
      }
      break;

    default:
      break;
    }

  return NULL_TREE;
}

static unsigned int
diagnose_tm_blocks (void)
{
  struct walk_stmt_info wi;
  struct diagnose_tm d;

  memset (&d, 0, sizeof (d));
  if (is_tm_may_cancel_outer (current_function_decl))
    d.func_flags = DIAG_TM_OUTER | DIAG_TM_SAFE;
  else if (is_tm_safe (current_function_decl))
    d.func_flags = DIAG_TM_SAFE;
  d.summary_flags = d.func_flags;

  memset (&wi, 0, sizeof (wi));
  wi.info = &d;

  walk_gimple_seq (gimple_body (current_function_decl),
		   diagnose_tm_1, diagnose_tm_1_op, &wi);

  return 0;
}

struct gimple_opt_pass pass_diagnose_tm_blocks =
{
  {
    GIMPLE_PASS,
    "*diagnose_tm_blocks",		/* name */
    gate_tm,				/* gate */
    diagnose_tm_blocks,			/* execute */
    NULL,				/* sub */
    NULL,				/* next */
    0,					/* static_pass_number */
    TV_TRANS_MEM,			/* tv_id */
    PROP_gimple_any,			/* properties_required */
    0,					/* properties_provided */
    0,					/* properties_destroyed */
    0,					/* todo_flags_start */
    0,					/* todo_flags_finish */
  }
};

/* Instead of instrumenting thread private memory, we save the
   addresses in a log which we later use to save/restore the addresses
   upon transaction start/restart.

   The log is keyed by address, where each element contains individual
   statements among different code paths that perform the store.

   This log is later used to generate either plain save/restore of the
   addresses upon transaction start/restart, or calls to the ITM_L*
   logging functions.

   So for something like:

       struct large { int x[1000]; };
       struct large lala = { 0 };
       __transaction {
	 lala.x[i] = 123;
	 ...
       }

   We can either save/restore:

       lala = { 0 };
       trxn = _ITM_startTransaction ();
       if (trxn & a_saveLiveVariables)
	 tmp_lala1 = lala.x[i];
       else if (a & a_restoreLiveVariables)
	 lala.x[i] = tmp_lala1;

   or use the logging functions:

       lala = { 0 };
       trxn = _ITM_startTransaction ();
       _ITM_LU4 (&lala.x[i]);

   Obviously, if we use _ITM_L* to log, we prefer to call _ITM_L* as
   far up the dominator tree to shadow all of the writes to a given
   location (thus reducing the total number of logging calls), but not
   so high as to be called on a path that does not perform a
   write.  */

/* One individual log entry.  We may have multiple statements for the
   same location if neither dominate each other (on different
   execution paths).  */
typedef struct tm_log_entry
{
  /* Address to save.  */
  tree addr;
  /* Entry block for the transaction this address occurs in.  */
  basic_block entry_block;
  /* Dominating statements the store occurs in.  */
  gimple_vec stmts;
  /* Initially, while we are building the log, we place a nonzero
     value here to mean that this address *will* be saved with a
     save/restore sequence.  Later, when generating the save sequence
     we place the SSA temp generated here.  */
  tree save_var;
} *tm_log_entry_t;

/* The actual log.  */
static htab_t tm_log;

/* Addresses to log with a save/restore sequence.  These should be in
   dominator order.  */
static VEC(tree,heap) *tm_log_save_addresses;

/* Map for an SSA_NAME originally pointing to a non aliased new piece
   of memory (malloc, alloc, etc).  */
static htab_t tm_new_mem_hash;

enum thread_memory_type
  {
    mem_non_local = 0,
    mem_thread_local,
    mem_transaction_local,
    mem_max
  };

typedef struct tm_new_mem_map
{
  /* SSA_NAME being dereferenced.  */
  tree val;
  enum thread_memory_type local_new_memory;
} tm_new_mem_map_t;

/* Htab support.  Return hash value for a `tm_log_entry'.  */
static hashval_t
tm_log_hash (const void *p)
{
  const struct tm_log_entry *log = (const struct tm_log_entry *) p;
  return iterative_hash_expr (log->addr, 0);
}

/* Htab support.  Return true if two log entries are the same.  */
static int
tm_log_eq (const void *p1, const void *p2)
{
  const struct tm_log_entry *log1 = (const struct tm_log_entry *) p1;
  const struct tm_log_entry *log2 = (const struct tm_log_entry *) p2;

  /* FIXME:

     rth: I suggest that we get rid of the component refs etc.
     I.e. resolve the reference to base + offset.

     We may need to actually finish a merge with mainline for this,
     since we'd like to be presented with Richi's MEM_REF_EXPRs more
     often than not.  But in the meantime your tm_log_entry could save
     the results of get_inner_reference.

     See: g++.dg/tm/pr46653.C
  */

  /* Special case plain equality because operand_equal_p() below will
     return FALSE if the addresses are equal but they have
     side-effects (e.g. a volatile address).  */
  if (log1->addr == log2->addr)
    return true;

  return operand_equal_p (log1->addr, log2->addr, 0);
}

/* Htab support.  Free one tm_log_entry.  */
static void
tm_log_free (void *p)
{
  struct tm_log_entry *lp = (struct tm_log_entry *) p;
  VEC_free (gimple, heap, lp->stmts);
  free (lp);
}

/* Initialize logging data structures.  */
static void
tm_log_init (void)
{
  tm_log = htab_create (10, tm_log_hash, tm_log_eq, tm_log_free);
  tm_new_mem_hash = htab_create (5, struct_ptr_hash, struct_ptr_eq, free);
  tm_log_save_addresses = VEC_alloc (tree, heap, 5);
}

/* Free logging data structures.  */
static void
tm_log_delete (void)
{
  htab_delete (tm_log);
  htab_delete (tm_new_mem_hash);
  VEC_free (tree, heap, tm_log_save_addresses);
}

/* Return true if MEM is a transaction invariant memory for the TM
   region starting at REGION_ENTRY_BLOCK.  */
static bool
transaction_invariant_address_p (const_tree mem, basic_block region_entry_block)
{
  if ((TREE_CODE (mem) == INDIRECT_REF || TREE_CODE (mem) == MEM_REF)
      && TREE_CODE (TREE_OPERAND (mem, 0)) == SSA_NAME)
    {
      basic_block def_bb;

      def_bb = gimple_bb (SSA_NAME_DEF_STMT (TREE_OPERAND (mem, 0)));
      return def_bb != region_entry_block
	&& dominated_by_p (CDI_DOMINATORS, region_entry_block, def_bb);
    }

  mem = strip_invariant_refs (mem);
  return mem && (CONSTANT_CLASS_P (mem) || decl_address_invariant_p (mem));
}

/* Given an address ADDR in STMT, find it in the memory log or add it,
   making sure to keep only the addresses highest in the dominator
   tree.

   ENTRY_BLOCK is the entry_block for the transaction.

   If we find the address in the log, make sure it's either the same
   address, or an equivalent one that dominates ADDR.

   If we find the address, but neither ADDR dominates the found
   address, nor the found one dominates ADDR, we're on different
   execution paths.  Add it.

   If known, ENTRY_BLOCK is the entry block for the region, otherwise
   NULL.  */
static void
tm_log_add (basic_block entry_block, tree addr, gimple stmt)
{
  void **slot;
  struct tm_log_entry l, *lp;

  l.addr = addr;
  slot = htab_find_slot (tm_log, &l, INSERT);
  if (!*slot)
    {
      tree type = TREE_TYPE (addr);

      lp = XNEW (struct tm_log_entry);
      lp->addr = addr;
      *slot = lp;

      /* Small invariant addresses can be handled as save/restores.  */
      if (entry_block
	  && transaction_invariant_address_p (lp->addr, entry_block)
	  && TYPE_SIZE_UNIT (type) != NULL
	  && host_integerp (TYPE_SIZE_UNIT (type), 1)
	  && (tree_low_cst (TYPE_SIZE_UNIT (type), 1)
	      < PARAM_VALUE (PARAM_TM_MAX_AGGREGATE_SIZE))
	  /* We must be able to copy this type normally.  I.e., no
	     special constructors and the like.  */
	  && !TREE_ADDRESSABLE (type))
	{
	  lp->save_var = create_tmp_reg (TREE_TYPE (lp->addr), "tm_save");
	  lp->stmts = NULL;
	  lp->entry_block = entry_block;
	  /* Save addresses separately in dominator order so we don't
	     get confused by overlapping addresses in the save/restore
	     sequence.  */
	  VEC_safe_push (tree, heap, tm_log_save_addresses, lp->addr);
	}
      else
	{
	  /* Use the logging functions.  */
	  lp->stmts = VEC_alloc (gimple, heap, 5);
	  VEC_quick_push (gimple, lp->stmts, stmt);
	  lp->save_var = NULL;
	}
    }
  else
    {
      size_t i;
      gimple oldstmt;

      lp = (struct tm_log_entry *) *slot;

      /* If we're generating a save/restore sequence, we don't care
	 about statements.  */
      if (lp->save_var)
	return;

      for (i = 0; VEC_iterate (gimple, lp->stmts, i, oldstmt); ++i)
	{
	  if (stmt == oldstmt)
	    return;
	  /* We already have a store to the same address, higher up the
	     dominator tree.  Nothing to do.  */
	  if (dominated_by_p (CDI_DOMINATORS,
			      gimple_bb (stmt), gimple_bb (oldstmt)))
	    return;
	  /* We should be processing blocks in dominator tree order.  */
	  gcc_assert (!dominated_by_p (CDI_DOMINATORS,
				       gimple_bb (oldstmt), gimple_bb (stmt)));
	}
      /* Store is on a different code path.  */
      VEC_safe_push (gimple, heap, lp->stmts, stmt);
    }
}

/* Gimplify the address of a TARGET_MEM_REF.  Return the SSA_NAME
   result, insert the new statements before GSI.  */

static tree
gimplify_addr (gimple_stmt_iterator *gsi, tree x)
{
  if (TREE_CODE (x) == TARGET_MEM_REF)
    x = tree_mem_ref_addr (build_pointer_type (TREE_TYPE (x)), x);
  else
    x = build_fold_addr_expr (x);
  return force_gimple_operand_gsi (gsi, x, true, NULL, true, GSI_SAME_STMT);
}

/* Instrument one address with the logging functions.
   ADDR is the address to save.
   STMT is the statement before which to place it.  */
static void
tm_log_emit_stmt (tree addr, gimple stmt)
{
  tree type = TREE_TYPE (addr);
  tree size = TYPE_SIZE_UNIT (type);
  gimple_stmt_iterator gsi = gsi_for_stmt (stmt);
  gimple log;
  enum built_in_function code = BUILT_IN_TM_LOG;

  if (type == float_type_node)
    code = BUILT_IN_TM_LOG_FLOAT;
  else if (type == double_type_node)
    code = BUILT_IN_TM_LOG_DOUBLE;
  else if (type == long_double_type_node)
    code = BUILT_IN_TM_LOG_LDOUBLE;
  else if (host_integerp (size, 1))
    {
      unsigned int n = tree_low_cst (size, 1);
      switch (n)
	{
	case 1:
	  code = BUILT_IN_TM_LOG_1;
	  break;
	case 2:
	  code = BUILT_IN_TM_LOG_2;
	  break;
	case 4:
	  code = BUILT_IN_TM_LOG_4;
	  break;
	case 8:
	  code = BUILT_IN_TM_LOG_8;
	  break;
	default:
	  code = BUILT_IN_TM_LOG;
	  if (TREE_CODE (type) == VECTOR_TYPE)
	    {
	      if (n == 8 && builtin_decl_explicit (BUILT_IN_TM_LOG_M64))
		code = BUILT_IN_TM_LOG_M64;
	      else if (n == 16 && builtin_decl_explicit (BUILT_IN_TM_LOG_M128))
		code = BUILT_IN_TM_LOG_M128;
	      else if (n == 32 && builtin_decl_explicit (BUILT_IN_TM_LOG_M256))
		code = BUILT_IN_TM_LOG_M256;
	    }
	  break;
	}
    }

  addr = gimplify_addr (&gsi, addr);
  if (code == BUILT_IN_TM_LOG)
    log = gimple_build_call (builtin_decl_explicit (code), 2, addr,  size);
  else
    log = gimple_build_call (builtin_decl_explicit (code), 1, addr);
  gsi_insert_before (&gsi, log, GSI_SAME_STMT);
}

/* Go through the log and instrument address that must be instrumented
   with the logging functions.  Leave the save/restore addresses for
   later.  */
static void
tm_log_emit (void)
{
  htab_iterator hi;
  struct tm_log_entry *lp;

  FOR_EACH_HTAB_ELEMENT (tm_log, lp, tm_log_entry_t, hi)
    {
      size_t i;
      gimple stmt;

      if (dump_file)
	{
	  fprintf (dump_file, "TM thread private mem logging: ");
	  print_generic_expr (dump_file, lp->addr, 0);
	  fprintf (dump_file, "\n");
	}

      if (lp->save_var)
	{
	  if (dump_file)
	    fprintf (dump_file, "DUMPING to variable\n");
	  continue;
	}
      else
	{
	  if (dump_file)
	    fprintf (dump_file, "DUMPING with logging functions\n");
	  for (i = 0; VEC_iterate (gimple, lp->stmts, i, stmt); ++i)
	    tm_log_emit_stmt (lp->addr, stmt);
	}
    }
}

/* Emit the save sequence for the corresponding addresses in the log.
   ENTRY_BLOCK is the entry block for the transaction.
   BB is the basic block to insert the code in.  */
static void
tm_log_emit_saves (basic_block entry_block, basic_block bb)
{
  size_t i;
  gimple_stmt_iterator gsi = gsi_last_bb (bb);
  gimple stmt;
  struct tm_log_entry l, *lp;

  for (i = 0; i < VEC_length (tree, tm_log_save_addresses); ++i)
    {
      l.addr = VEC_index (tree, tm_log_save_addresses, i);
      lp = (struct tm_log_entry *) *htab_find_slot (tm_log, &l, NO_INSERT);
      gcc_assert (lp->save_var != NULL);

      /* We only care about variables in the current transaction.  */
      if (lp->entry_block != entry_block)
	continue;

      stmt = gimple_build_assign (lp->save_var, unshare_expr (lp->addr));

      /* Make sure we can create an SSA_NAME for this type.  For
	 instance, aggregates aren't allowed, in which case the system
	 will create a VOP for us and everything will just work.  */
      if (is_gimple_reg_type (TREE_TYPE (lp->save_var)))
	{
	  lp->save_var = make_ssa_name (lp->save_var, stmt);
	  gimple_assign_set_lhs (stmt, lp->save_var);
	}

      gsi_insert_before (&gsi, stmt, GSI_SAME_STMT);
    }
}

/* Emit the restore sequence for the corresponding addresses in the log.
   ENTRY_BLOCK is the entry block for the transaction.
   BB is the basic block to insert the code in.  */
static void
tm_log_emit_restores (basic_block entry_block, basic_block bb)
{
  int i;
  struct tm_log_entry l, *lp;
  gimple_stmt_iterator gsi;
  gimple stmt;

  for (i = VEC_length (tree, tm_log_save_addresses) - 1; i >= 0; i--)
    {
      l.addr = VEC_index (tree, tm_log_save_addresses, i);
      lp = (struct tm_log_entry *) *htab_find_slot (tm_log, &l, NO_INSERT);
      gcc_assert (lp->save_var != NULL);

      /* We only care about variables in the current transaction.  */
      if (lp->entry_block != entry_block)
	continue;

      /* Restores are in LIFO order from the saves in case we have
	 overlaps.  */
      gsi = gsi_start_bb (bb);

      stmt = gimple_build_assign (unshare_expr (lp->addr), lp->save_var);
      gsi_insert_after (&gsi, stmt, GSI_CONTINUE_LINKING);
    }
}

/* Emit the checks for performing either a save or a restore sequence.

   TRXN_PROP is either A_SAVELIVEVARIABLES or A_RESTORELIVEVARIABLES.

   The code sequence is inserted in a new basic block created in
   END_BB which is inserted between BEFORE_BB and the destination of
   FALLTHRU_EDGE.

   STATUS is the return value from _ITM_beginTransaction.
   ENTRY_BLOCK is the entry block for the transaction.
   EMITF is a callback to emit the actual save/restore code.

   The basic block containing the conditional checking for TRXN_PROP
   is returned.  */
static basic_block
tm_log_emit_save_or_restores (basic_block entry_block,
			      unsigned trxn_prop,
			      tree status,
			      void (*emitf)(basic_block, basic_block),
			      basic_block before_bb,
			      edge fallthru_edge,
			      basic_block *end_bb)
{
  basic_block cond_bb, code_bb;
  gimple cond_stmt, stmt;
  gimple_stmt_iterator gsi;
  tree t1, t2;
  int old_flags = fallthru_edge->flags;

  cond_bb = create_empty_bb (before_bb);
  code_bb = create_empty_bb (cond_bb);
  *end_bb = create_empty_bb (code_bb);
  if (current_loops && before_bb->loop_father)
    {
      add_bb_to_loop (cond_bb, before_bb->loop_father);
      add_bb_to_loop (code_bb, before_bb->loop_father);
      add_bb_to_loop (*end_bb, before_bb->loop_father);
    }
  redirect_edge_pred (fallthru_edge, *end_bb);
  fallthru_edge->flags = EDGE_FALLTHRU;
  make_edge (before_bb, cond_bb, old_flags);

  set_immediate_dominator (CDI_DOMINATORS, cond_bb, before_bb);
  set_immediate_dominator (CDI_DOMINATORS, code_bb, cond_bb);

  gsi = gsi_last_bb (cond_bb);

  /* t1 = status & A_{property}.  */
  t1 = create_tmp_reg (TREE_TYPE (status), NULL);
  t2 = build_int_cst (TREE_TYPE (status), trxn_prop);
  stmt = gimple_build_assign_with_ops (BIT_AND_EXPR, t1, status, t2);
  gsi_insert_after (&gsi, stmt, GSI_CONTINUE_LINKING);

  /* if (t1).  */
  t2 = build_int_cst (TREE_TYPE (status), 0);
  cond_stmt = gimple_build_cond (NE_EXPR, t1, t2, NULL, NULL);
  gsi_insert_after (&gsi, cond_stmt, GSI_CONTINUE_LINKING);

  emitf (entry_block, code_bb);

  make_edge (cond_bb, code_bb, EDGE_TRUE_VALUE);
  make_edge (cond_bb, *end_bb, EDGE_FALSE_VALUE);
  make_edge (code_bb, *end_bb, EDGE_FALLTHRU);

  return cond_bb;
}

static tree lower_sequence_tm (gimple_stmt_iterator *, bool *,
			       struct walk_stmt_info *);
static tree lower_sequence_no_tm (gimple_stmt_iterator *, bool *,
				  struct walk_stmt_info *);

/* Evaluate an address X being dereferenced and determine if it
   originally points to a non aliased new chunk of memory (malloc,
   alloca, etc).

   Return MEM_THREAD_LOCAL if it points to a thread-local address.
   Return MEM_TRANSACTION_LOCAL if it points to a transaction-local address.
   Return MEM_NON_LOCAL otherwise.

   ENTRY_BLOCK is the entry block to the transaction containing the
   dereference of X.  */
static enum thread_memory_type
thread_private_new_memory (basic_block entry_block, tree x)
{
  gimple stmt = NULL;
  enum tree_code code;
  void **slot;
  tm_new_mem_map_t elt, *elt_p;
  tree val = x;
  enum thread_memory_type retval = mem_transaction_local;

  if (!entry_block
      || TREE_CODE (x) != SSA_NAME
      /* Possible uninitialized use, or a function argument.  In
	 either case, we don't care.  */
      || SSA_NAME_IS_DEFAULT_DEF (x))
    return mem_non_local;

  /* Look in cache first.  */
  elt.val = x;
  slot = htab_find_slot (tm_new_mem_hash, &elt, INSERT);
  elt_p = (tm_new_mem_map_t *) *slot;
  if (elt_p)
    return elt_p->local_new_memory;

  /* Optimistically assume the memory is transaction local during
     processing.  This catches recursion into this variable.  */
  *slot = elt_p = XNEW (tm_new_mem_map_t);
  elt_p->val = val;
  elt_p->local_new_memory = mem_transaction_local;

  /* Search DEF chain to find the original definition of this address.  */
  do
    {
      if (ptr_deref_may_alias_global_p (x))
	{
	  /* Address escapes.  This is not thread-private.  */
	  retval = mem_non_local;
	  goto new_memory_ret;
	}

      stmt = SSA_NAME_DEF_STMT (x);

      /* If the malloc call is outside the transaction, this is
	 thread-local.  */
      if (retval != mem_thread_local
	  && !dominated_by_p (CDI_DOMINATORS, gimple_bb (stmt), entry_block))
	retval = mem_thread_local;

      if (is_gimple_assign (stmt))
	{
	  code = gimple_assign_rhs_code (stmt);
	  /* x = foo ==> foo */
	  if (code == SSA_NAME)
	    x = gimple_assign_rhs1 (stmt);
	  /* x = foo + n ==> foo */
	  else if (code == POINTER_PLUS_EXPR)
	    x = gimple_assign_rhs1 (stmt);
	  /* x = (cast*) foo ==> foo */
	  else if (code == VIEW_CONVERT_EXPR || code == NOP_EXPR)
	    x = gimple_assign_rhs1 (stmt);
	  /* x = c ? op1 : op2 == > op1 or op2 just like a PHI */
	  else if (code == COND_EXPR)
	    {
	      tree op1 = gimple_assign_rhs2 (stmt);
	      tree op2 = gimple_assign_rhs3 (stmt);
	      enum thread_memory_type mem;
	      retval = thread_private_new_memory (entry_block, op1);
	      if (retval == mem_non_local)
		goto new_memory_ret;
	      mem = thread_private_new_memory (entry_block, op2);
	      retval = MIN (retval, mem);
	      goto new_memory_ret;
	    }
	  else
	    {
	      retval = mem_non_local;
	      goto new_memory_ret;
	    }
	}
      else
	{
	  if (gimple_code (stmt) == GIMPLE_PHI)
	    {
	      unsigned int i;
	      enum thread_memory_type mem;
	      tree phi_result = gimple_phi_result (stmt);

	      /* If any of the ancestors are non-local, we are sure to
		 be non-local.  Otherwise we can avoid doing anything
		 and inherit what has already been generated.  */
	      retval = mem_max;
	      for (i = 0; i < gimple_phi_num_args (stmt); ++i)
		{
		  tree op = PHI_ARG_DEF (stmt, i);

		  /* Exclude self-assignment.  */
		  if (phi_result == op)
		    continue;

		  mem = thread_private_new_memory (entry_block, op);
		  if (mem == mem_non_local)
		    {
		      retval = mem;
		      goto new_memory_ret;
		    }
		  retval = MIN (retval, mem);
		}
	      goto new_memory_ret;
	    }
	  break;
	}
    }
  while (TREE_CODE (x) == SSA_NAME);

  if (stmt && is_gimple_call (stmt) && gimple_call_flags (stmt) & ECF_MALLOC)
    /* Thread-local or transaction-local.  */
    ;
  else
    retval = mem_non_local;

 new_memory_ret:
  elt_p->local_new_memory = retval;
  return retval;
}

/* Determine whether X has to be instrumented using a read
   or write barrier.

   ENTRY_BLOCK is the entry block for the region where stmt resides
   in.  NULL if unknown.

   STMT is the statement in which X occurs in.  It is used for thread
   private memory instrumentation.  If no TPM instrumentation is
   desired, STMT should be null.  */
static bool
requires_barrier (basic_block entry_block, tree x, gimple stmt)
{
  tree orig = x;
  while (handled_component_p (x))
    x = TREE_OPERAND (x, 0);

  switch (TREE_CODE (x))
    {
    case INDIRECT_REF:
    case MEM_REF:
      {
	enum thread_memory_type ret;

	ret = thread_private_new_memory (entry_block, TREE_OPERAND (x, 0));
	if (ret == mem_non_local)
	  return true;
	if (stmt && ret == mem_thread_local)
	  /* ?? Should we pass `orig', or the INDIRECT_REF X.  ?? */
	  tm_log_add (entry_block, orig, stmt);

	/* Transaction-locals require nothing at all.  For malloc, a
	   transaction restart frees the memory and we reallocate.
	   For alloca, the stack pointer gets reset by the retry and
	   we reallocate.  */
	return false;
      }

    case TARGET_MEM_REF:
      if (TREE_CODE (TMR_BASE (x)) != ADDR_EXPR)
	return true;
      x = TREE_OPERAND (TMR_BASE (x), 0);
      if (TREE_CODE (x) == PARM_DECL)
	return false;
      gcc_assert (TREE_CODE (x) == VAR_DECL);
      /* FALLTHRU */

    case PARM_DECL:
    case RESULT_DECL:
    case VAR_DECL:
      if (DECL_BY_REFERENCE (x))
	{
	  /* ??? This value is a pointer, but aggregate_value_p has been
	     jigged to return true which confuses needs_to_live_in_memory.
	     This ought to be cleaned up generically.

	     FIXME: Verify this still happens after the next mainline
	     merge.  Testcase ie g++.dg/tm/pr47554.C.
	  */
	  return false;
	}

      if (is_global_var (x))
	return !TREE_READONLY (x);
      if (/* FIXME: This condition should actually go below in the
	     tm_log_add() call, however is_call_clobbered() depends on
	     aliasing info which is not available during
	     gimplification.  Since requires_barrier() gets called
	     during lower_sequence_tm/gimplification, leave the call
	     to needs_to_live_in_memory until we eliminate
	     lower_sequence_tm altogether.  */
	  needs_to_live_in_memory (x))
	return true;
      else
	{
	  /* For local memory that doesn't escape (aka thread private
	     memory), we can either save the value at the beginning of
	     the transaction and restore on restart, or call a tm
	     function to dynamically save and restore on restart
	     (ITM_L*).  */
	  if (stmt)
	    tm_log_add (entry_block, orig, stmt);
	  return false;
	}

    default:
      return false;
    }
}

/* Mark the GIMPLE_ASSIGN statement as appropriate for being inside
   a transaction region.  */

static void
examine_assign_tm (unsigned *state, gimple_stmt_iterator *gsi)
{
  gimple stmt = gsi_stmt (*gsi);

  if (requires_barrier (/*entry_block=*/NULL, gimple_assign_rhs1 (stmt), NULL))
    *state |= GTMA_HAVE_LOAD;
  if (requires_barrier (/*entry_block=*/NULL, gimple_assign_lhs (stmt), NULL))
    *state |= GTMA_HAVE_STORE;
}

/* Mark a GIMPLE_CALL as appropriate for being inside a transaction.  */

static void
examine_call_tm (unsigned *state, gimple_stmt_iterator *gsi)
{
  gimple stmt = gsi_stmt (*gsi);
  tree fn;

  if (is_tm_pure_call (stmt))
    return;

  /* Check if this call is a transaction abort.  */
  fn = gimple_call_fndecl (stmt);
  if (is_tm_abort (fn))
    *state |= GTMA_HAVE_ABORT;

  /* Note that something may happen.  */
  *state |= GTMA_HAVE_LOAD | GTMA_HAVE_STORE;
}

/* Lower a GIMPLE_TRANSACTION statement.  */

static void
lower_transaction (gimple_stmt_iterator *gsi, struct walk_stmt_info *wi)
{
  gimple g, stmt = gsi_stmt (*gsi);
  unsigned int *outer_state = (unsigned int *) wi->info;
  unsigned int this_state = 0;
  struct walk_stmt_info this_wi;

  /* First, lower the body.  The scanning that we do inside gives
     us some idea of what we're dealing with.  */
  memset (&this_wi, 0, sizeof (this_wi));
  this_wi.info = (void *) &this_state;
  walk_gimple_seq_mod (gimple_transaction_body_ptr (stmt),
		       lower_sequence_tm, NULL, &this_wi);

  /* If there was absolutely nothing transaction related inside the
     transaction, we may elide it.  Likewise if this is a nested
     transaction and does not contain an abort.  */
  if (this_state == 0
      || (!(this_state & GTMA_HAVE_ABORT) && outer_state != NULL))
    {
      if (outer_state)
	*outer_state |= this_state;

      gsi_insert_seq_before (gsi, gimple_transaction_body (stmt),
			     GSI_SAME_STMT);
      gimple_transaction_set_body (stmt, NULL);

      gsi_remove (gsi, true);
      wi->removed_stmt = true;
      return;
    }

  /* Wrap the body of the transaction in a try-finally node so that
     the commit call is always properly called.  */
  g = gimple_build_call (builtin_decl_explicit (BUILT_IN_TM_COMMIT), 0);
  if (flag_exceptions)
    {
      tree ptr;
      gimple_seq n_seq, e_seq;

      n_seq = gimple_seq_alloc_with_stmt (g);
      e_seq = NULL;

      g = gimple_build_call (builtin_decl_explicit (BUILT_IN_EH_POINTER),
			     1, integer_zero_node);
      ptr = create_tmp_var (ptr_type_node, NULL);
      gimple_call_set_lhs (g, ptr);
      gimple_seq_add_stmt (&e_seq, g);

      g = gimple_build_call (builtin_decl_explicit (BUILT_IN_TM_COMMIT_EH),
			     1, ptr);
      gimple_seq_add_stmt (&e_seq, g);

      g = gimple_build_eh_else (n_seq, e_seq);
    }

  g = gimple_build_try (gimple_transaction_body (stmt),
			gimple_seq_alloc_with_stmt (g), GIMPLE_TRY_FINALLY);
  gsi_insert_after (gsi, g, GSI_CONTINUE_LINKING);

  gimple_transaction_set_body (stmt, NULL);

  /* If the transaction calls abort or if this is an outer transaction,
     add an "over" label afterwards.  */
  if ((this_state & (GTMA_HAVE_ABORT))
      || (gimple_transaction_subcode(stmt) & GTMA_IS_OUTER))
    {
      tree label = create_artificial_label (UNKNOWN_LOCATION);
      gimple_transaction_set_label (stmt, label);
      gsi_insert_after (gsi, gimple_build_label (label), GSI_CONTINUE_LINKING);
    }

  /* Record the set of operations found for use later.  */
  this_state |= gimple_transaction_subcode (stmt) & GTMA_DECLARATION_MASK;
  gimple_transaction_set_subcode (stmt, this_state);
}

/* Iterate through the statements in the sequence, lowering them all
   as appropriate for being in a transaction.  */

static tree
lower_sequence_tm (gimple_stmt_iterator *gsi, bool *handled_ops_p,
		   struct walk_stmt_info *wi)
{
  unsigned int *state = (unsigned int *) wi->info;
  gimple stmt = gsi_stmt (*gsi);

  *handled_ops_p = true;
  switch (gimple_code (stmt))
    {
    case GIMPLE_ASSIGN:
      /* Only memory reads/writes need to be instrumented.  */
      if (gimple_assign_single_p (stmt))
	examine_assign_tm (state, gsi);
      break;

    case GIMPLE_CALL:
      examine_call_tm (state, gsi);
      break;

    case GIMPLE_ASM:
      *state |= GTMA_MAY_ENTER_IRREVOCABLE;
      break;

    case GIMPLE_TRANSACTION:
      lower_transaction (gsi, wi);
      break;

    default:
      *handled_ops_p = !gimple_has_substatements (stmt);
      break;
    }

  return NULL_TREE;
}

/* Iterate through the statements in the sequence, lowering them all
   as appropriate for being outside of a transaction.  */

static tree
lower_sequence_no_tm (gimple_stmt_iterator *gsi, bool *handled_ops_p,
		      struct walk_stmt_info * wi)
{
  gimple stmt = gsi_stmt (*gsi);

  if (gimple_code (stmt) == GIMPLE_TRANSACTION)
    {
      *handled_ops_p = true;
      lower_transaction (gsi, wi);
    }
  else
    *handled_ops_p = !gimple_has_substatements (stmt);

  return NULL_TREE;
}

/* Main entry point for flattening GIMPLE_TRANSACTION constructs.  After
   this, GIMPLE_TRANSACTION nodes still exist, but the nested body has
   been moved out, and all the data required for constructing a proper
   CFG has been recorded.  */

static unsigned int
execute_lower_tm (void)
{
  struct walk_stmt_info wi;
  gimple_seq body;

  /* Transactional clones aren't created until a later pass.  */
  gcc_assert (!decl_is_tm_clone (current_function_decl));

  body = gimple_body (current_function_decl);
  memset (&wi, 0, sizeof (wi));
  walk_gimple_seq_mod (&body, lower_sequence_no_tm, NULL, &wi);
  gimple_set_body (current_function_decl, body);

  return 0;
}

struct gimple_opt_pass pass_lower_tm =
{
 {
  GIMPLE_PASS,
  "tmlower",				/* name */
  gate_tm,				/* gate */
  execute_lower_tm,			/* execute */
  NULL,					/* sub */
  NULL,					/* next */
  0,					/* static_pass_number */
  TV_TRANS_MEM,				/* tv_id */
  PROP_gimple_lcf,			/* properties_required */
  0,			                /* properties_provided */
  0,					/* properties_destroyed */
  0,					/* todo_flags_start */
  0,             		        /* todo_flags_finish */
 }
};

/* Collect region information for each transaction.  */

struct tm_region
{
  /* Link to the next unnested transaction.  */
  struct tm_region *next;

  /* Link to the next inner transaction.  */
  struct tm_region *inner;

  /* Link to the next outer transaction.  */
  struct tm_region *outer;

  /* The GIMPLE_TRANSACTION statement beginning this transaction.  */
  gimple transaction_stmt;

  /* The entry block to this region.  */
  basic_block entry_block;

  /* The set of all blocks that end the region; NULL if only EXIT_BLOCK.
     These blocks are still a part of the region (i.e., the border is
     inclusive). Note that this set is only complete for paths in the CFG
     starting at ENTRY_BLOCK, and that there is no exit block recorded for
     the edge to the "over" label.  */
  bitmap exit_blocks;

  /* The set of all blocks that have an TM_IRREVOCABLE call.  */
  bitmap irr_blocks;
};

typedef struct tm_region *tm_region_p;
DEF_VEC_P (tm_region_p);
DEF_VEC_ALLOC_P (tm_region_p, heap);

/* True if there are pending edge statements to be committed for the
   current function being scanned in the tmmark pass.  */
bool pending_edge_inserts_p;

static struct tm_region *all_tm_regions;
static bitmap_obstack tm_obstack;


/* A subroutine of tm_region_init.  Record the existence of the
   GIMPLE_TRANSACTION statement in a tree of tm_region elements.  */

static struct tm_region *
tm_region_init_0 (struct tm_region *outer, basic_block bb, gimple stmt)
{
  struct tm_region *region;

  region = (struct tm_region *)
    obstack_alloc (&tm_obstack.obstack, sizeof (struct tm_region));

  if (outer)
    {
      region->next = outer->inner;
      outer->inner = region;
    }
  else
    {
      region->next = all_tm_regions;
      all_tm_regions = region;
    }
  region->inner = NULL;
  region->outer = outer;

  region->transaction_stmt = stmt;

  /* There are either one or two edges out of the block containing
     the GIMPLE_TRANSACTION, one to the actual region and one to the
     "over" label if the region contains an abort.  The former will
     always be the one marked FALLTHRU.  */
  region->entry_block = FALLTHRU_EDGE (bb)->dest;

  region->exit_blocks = BITMAP_ALLOC (&tm_obstack);
  region->irr_blocks = BITMAP_ALLOC (&tm_obstack);

  return region;
}

/* A subroutine of tm_region_init.  Record all the exit and
   irrevocable blocks in BB into the region's exit_blocks and
   irr_blocks bitmaps.  Returns the new region being scanned.  */

static struct tm_region *
tm_region_init_1 (struct tm_region *region, basic_block bb)
{
  gimple_stmt_iterator gsi;
  gimple g;

  if (!region
      || (!region->irr_blocks && !region->exit_blocks))
    return region;

  /* Check to see if this is the end of a region by seeing if it
     contains a call to __builtin_tm_commit{,_eh}.  Note that the
     outermost region for DECL_IS_TM_CLONE need not collect this.  */
  for (gsi = gsi_last_bb (bb); !gsi_end_p (gsi); gsi_prev (&gsi))
    {
      g = gsi_stmt (gsi);
      if (gimple_code (g) == GIMPLE_CALL)
	{
	  tree fn = gimple_call_fndecl (g);
	  if (fn && DECL_BUILT_IN_CLASS (fn) == BUILT_IN_NORMAL)
	    {
	      if ((DECL_FUNCTION_CODE (fn) == BUILT_IN_TM_COMMIT
		   || DECL_FUNCTION_CODE (fn) == BUILT_IN_TM_COMMIT_EH)
		  && region->exit_blocks)
		{
		  bitmap_set_bit (region->exit_blocks, bb->index);
		  region = region->outer;
		  break;
		}
	      if (DECL_FUNCTION_CODE (fn) == BUILT_IN_TM_IRREVOCABLE)
		bitmap_set_bit (region->irr_blocks, bb->index);
	    }
	}
    }
  return region;
}

/* Collect all of the transaction regions within the current function
   and record them in ALL_TM_REGIONS.  The REGION parameter may specify
   an "outermost" region for use by tm clones.  */

static void
tm_region_init (struct tm_region *region)
{
  gimple g;
  edge_iterator ei;
  edge e;
  basic_block bb;
  VEC(basic_block, heap) *queue = NULL;
  bitmap visited_blocks = BITMAP_ALLOC (NULL);
  struct tm_region *old_region;
  VEC(tm_region_p, heap) *bb_regions = NULL;

  all_tm_regions = region;
  bb = single_succ (ENTRY_BLOCK_PTR);

  /* We could store this information in bb->aux, but we may get called
     through get_all_tm_blocks() from another pass that may be already
     using bb->aux.  */
  VEC_safe_grow_cleared (tm_region_p, heap, bb_regions, last_basic_block);

  VEC_safe_push (basic_block, heap, queue, bb);
  VEC_replace (tm_region_p, bb_regions, bb->index, region);
  do
    {
      bb = VEC_pop (basic_block, queue);
      region = VEC_index (tm_region_p, bb_regions, bb->index);
      VEC_replace (tm_region_p, bb_regions, bb->index, NULL);

      /* Record exit and irrevocable blocks.  */
      region = tm_region_init_1 (region, bb);

      /* Check for the last statement in the block beginning a new region.  */
      g = last_stmt (bb);
      old_region = region;
      if (g && gimple_code (g) == GIMPLE_TRANSACTION)
	region = tm_region_init_0 (region, bb, g);

      /* Process subsequent blocks.  */
      FOR_EACH_EDGE (e, ei, bb->succs)
	if (!bitmap_bit_p (visited_blocks, e->dest->index))
	  {
	    bitmap_set_bit (visited_blocks, e->dest->index);
	    VEC_safe_push (basic_block, heap, queue, e->dest);

	    /* If the current block started a new region, make sure that only
	       the entry block of the new region is associated with this region.
	       Other successors are still part of the old region.  */
	    if (old_region != region && e->dest != region->entry_block)
	      VEC_replace (tm_region_p, bb_regions, e->dest->index, old_region);
	    else
	      VEC_replace (tm_region_p, bb_regions, e->dest->index, region);
	  }
    }
  while (!VEC_empty (basic_block, queue));
  VEC_free (basic_block, heap, queue);
  BITMAP_FREE (visited_blocks);
  VEC_free (tm_region_p, heap, bb_regions);
}

/* The "gate" function for all transactional memory expansion and optimization
   passes.  We collect region information for each top-level transaction, and
   if we don't find any, we skip all of the TM passes.  Each region will have
   all of the exit blocks recorded, and the originating statement.  */

static bool
gate_tm_init (void)
{
  if (!flag_tm)
    return false;

  calculate_dominance_info (CDI_DOMINATORS);
  bitmap_obstack_initialize (&tm_obstack);

  /* If the function is a TM_CLONE, then the entire function is the region.  */
  if (decl_is_tm_clone (current_function_decl))
    {
      struct tm_region *region = (struct tm_region *)
	obstack_alloc (&tm_obstack.obstack, sizeof (struct tm_region));
      memset (region, 0, sizeof (*region));
      region->entry_block = single_succ (ENTRY_BLOCK_PTR);
      /* For a clone, the entire function is the region.  But even if
	 we don't need to record any exit blocks, we may need to
	 record irrevocable blocks.  */
      region->irr_blocks = BITMAP_ALLOC (&tm_obstack);

      tm_region_init (region);
    }
  else
    {
      tm_region_init (NULL);

      /* If we didn't find any regions, cleanup and skip the whole tree
	 of tm-related optimizations.  */
      if (all_tm_regions == NULL)
	{
	  bitmap_obstack_release (&tm_obstack);
	  return false;
	}
    }

  return true;
}

struct gimple_opt_pass pass_tm_init =
{
 {
  GIMPLE_PASS,
  "*tminit",				/* name */
  gate_tm_init,				/* gate */
  NULL,					/* execute */
  NULL,					/* sub */
  NULL,					/* next */
  0,					/* static_pass_number */
  TV_TRANS_MEM,				/* tv_id */
  PROP_ssa | PROP_cfg,			/* properties_required */
  0,			                /* properties_provided */
  0,					/* properties_destroyed */
  0,					/* todo_flags_start */
  0,					/* todo_flags_finish */
 }
};

/* Add FLAGS to the GIMPLE_TRANSACTION subcode for the transaction region
   represented by STATE.  */

static inline void
transaction_subcode_ior (struct tm_region *region, unsigned flags)
{
  if (region && region->transaction_stmt)
    {
      flags |= gimple_transaction_subcode (region->transaction_stmt);
      gimple_transaction_set_subcode (region->transaction_stmt, flags);
    }
}

/* Construct a memory load in a transactional context.  Return the
   gimple statement performing the load, or NULL if there is no
   TM_LOAD builtin of the appropriate size to do the load.

   LOC is the location to use for the new statement(s).  */

static gimple
build_tm_load (location_t loc, tree lhs, tree rhs, gimple_stmt_iterator *gsi)
{
  enum built_in_function code = END_BUILTINS;
  tree t, type = TREE_TYPE (rhs), decl;
  gimple gcall;

  if (type == float_type_node)
    code = BUILT_IN_TM_LOAD_FLOAT;
  else if (type == double_type_node)
    code = BUILT_IN_TM_LOAD_DOUBLE;
  else if (type == long_double_type_node)
    code = BUILT_IN_TM_LOAD_LDOUBLE;
  else if (TYPE_SIZE_UNIT (type) != NULL
	   && host_integerp (TYPE_SIZE_UNIT (type), 1))
    {
      switch (tree_low_cst (TYPE_SIZE_UNIT (type), 1))
	{
	case 1:
	  code = BUILT_IN_TM_LOAD_1;
	  break;
	case 2:
	  code = BUILT_IN_TM_LOAD_2;
	  break;
	case 4:
	  code = BUILT_IN_TM_LOAD_4;
	  break;
	case 8:
	  code = BUILT_IN_TM_LOAD_8;
	  break;
	}
    }

  if (code == END_BUILTINS)
    {
      decl = targetm.vectorize.builtin_tm_load (type);
      if (!decl)
	return NULL;
    }
  else
    decl = builtin_decl_explicit (code);

  t = gimplify_addr (gsi, rhs);
  gcall = gimple_build_call (decl, 1, t);
  gimple_set_location (gcall, loc);

  t = TREE_TYPE (TREE_TYPE (decl));
  if (useless_type_conversion_p (type, t))
    {
      gimple_call_set_lhs (gcall, lhs);
      gsi_insert_before (gsi, gcall, GSI_SAME_STMT);
    }
  else
    {
      gimple g;
      tree temp;

      temp = create_tmp_reg (t, NULL);
      gimple_call_set_lhs (gcall, temp);
      gsi_insert_before (gsi, gcall, GSI_SAME_STMT);

      t = fold_build1 (VIEW_CONVERT_EXPR, type, temp);
      g = gimple_build_assign (lhs, t);
      gsi_insert_before (gsi, g, GSI_SAME_STMT);
    }

  return gcall;
}


/* Similarly for storing TYPE in a transactional context.  */

static gimple
build_tm_store (location_t loc, tree lhs, tree rhs, gimple_stmt_iterator *gsi)
{
  enum built_in_function code = END_BUILTINS;
  tree t, fn, type = TREE_TYPE (rhs), simple_type;
  gimple gcall;

  if (type == float_type_node)
    code = BUILT_IN_TM_STORE_FLOAT;
  else if (type == double_type_node)
    code = BUILT_IN_TM_STORE_DOUBLE;
  else if (type == long_double_type_node)
    code = BUILT_IN_TM_STORE_LDOUBLE;
  else if (TYPE_SIZE_UNIT (type) != NULL
	   && host_integerp (TYPE_SIZE_UNIT (type), 1))
    {
      switch (tree_low_cst (TYPE_SIZE_UNIT (type), 1))
	{
	case 1:
	  code = BUILT_IN_TM_STORE_1;
	  break;
	case 2:
	  code = BUILT_IN_TM_STORE_2;
	  break;
	case 4:
	  code = BUILT_IN_TM_STORE_4;
	  break;
	case 8:
	  code = BUILT_IN_TM_STORE_8;
	  break;
	}
    }

  if (code == END_BUILTINS)
    {
      fn = targetm.vectorize.builtin_tm_store (type);
      if (!fn)
	return NULL;
    }
  else
    fn = builtin_decl_explicit (code);

  simple_type = TREE_VALUE (TREE_CHAIN (TYPE_ARG_TYPES (TREE_TYPE (fn))));

  if (TREE_CODE (rhs) == CONSTRUCTOR)
    {
      /* Handle the easy initialization to zero.  */
      if (CONSTRUCTOR_ELTS (rhs) == 0)
	rhs = build_int_cst (simple_type, 0);
      else
	{
	  /* ...otherwise punt to the caller and probably use
	    BUILT_IN_TM_MEMMOVE, because we can't wrap a
	    VIEW_CONVERT_EXPR around a CONSTRUCTOR (below) and produce
	    valid gimple.  */
	  return NULL;
	}
    }
  else if (!useless_type_conversion_p (simple_type, type))
    {
      gimple g;
      tree temp;

      temp = create_tmp_reg (simple_type, NULL);
      t = fold_build1 (VIEW_CONVERT_EXPR, simple_type, rhs);
      g = gimple_build_assign (temp, t);
      gimple_set_location (g, loc);
      gsi_insert_before (gsi, g, GSI_SAME_STMT);

      rhs = temp;
    }

  t = gimplify_addr (gsi, lhs);
  gcall = gimple_build_call (fn, 2, t, rhs);
  gimple_set_location (gcall, loc);
  gsi_insert_before (gsi, gcall, GSI_SAME_STMT);

  return gcall;
}


/* Expand an assignment statement into transactional builtins.  */

static void
expand_assign_tm (struct tm_region *region, gimple_stmt_iterator *gsi)
{
  gimple stmt = gsi_stmt (*gsi);
  location_t loc = gimple_location (stmt);
  tree lhs = gimple_assign_lhs (stmt);
  tree rhs = gimple_assign_rhs1 (stmt);
  bool store_p = requires_barrier (region->entry_block, lhs, NULL);
  bool load_p = requires_barrier (region->entry_block, rhs, NULL);
  gimple gcall = NULL;

  if (!load_p && !store_p)
    {
      /* Add thread private addresses to log if applicable.  */
      requires_barrier (region->entry_block, lhs, stmt);
      gsi_next (gsi);
      return;
    }

  gsi_remove (gsi, true);

  if (load_p && !store_p)
    {
      transaction_subcode_ior (region, GTMA_HAVE_LOAD);
      gcall = build_tm_load (loc, lhs, rhs, gsi);
    }
  else if (store_p && !load_p)
    {
      transaction_subcode_ior (region, GTMA_HAVE_STORE);
      gcall = build_tm_store (loc, lhs, rhs, gsi);
    }
  if (!gcall)
    {
      tree lhs_addr, rhs_addr, tmp;

      if (load_p)
	transaction_subcode_ior (region, GTMA_HAVE_LOAD);
      if (store_p)
	transaction_subcode_ior (region, GTMA_HAVE_STORE);

      /* ??? Figure out if there's any possible overlap between the LHS
	 and the RHS and if not, use MEMCPY.  */

      if (load_p && is_gimple_reg (lhs))
	{
	  tmp = create_tmp_var (TREE_TYPE (lhs), NULL);
	  lhs_addr = build_fold_addr_expr (tmp);
	}
      else
	{
	  tmp = NULL_TREE;
	  lhs_addr = gimplify_addr (gsi, lhs);
	}
      rhs_addr = gimplify_addr (gsi, rhs);
      gcall = gimple_build_call (builtin_decl_explicit (BUILT_IN_TM_MEMMOVE),
				 3, lhs_addr, rhs_addr,
				 TYPE_SIZE_UNIT (TREE_TYPE (lhs)));
      gimple_set_location (gcall, loc);
      gsi_insert_before (gsi, gcall, GSI_SAME_STMT);

      if (tmp)
	{
	  gcall = gimple_build_assign (lhs, tmp);
	  gsi_insert_before (gsi, gcall, GSI_SAME_STMT);
	}
    }

  /* Now that we have the load/store in its instrumented form, add
     thread private addresses to the log if applicable.  */
  if (!store_p)
    requires_barrier (region->entry_block, lhs, gcall);

  /* add_stmt_to_tm_region  (region, gcall); */
}


/* Expand a call statement as appropriate for a transaction.  That is,
   either verify that the call does not affect the transaction, or
   redirect the call to a clone that handles transactions, or change
   the transaction state to IRREVOCABLE.  Return true if the call is
   one of the builtins that end a transaction.  */

static bool
expand_call_tm (struct tm_region *region,
		gimple_stmt_iterator *gsi)
{
  gimple stmt = gsi_stmt (*gsi);
  tree lhs = gimple_call_lhs (stmt);
  tree fn_decl;
  struct cgraph_node *node;
  bool retval = false;

  fn_decl = gimple_call_fndecl (stmt);

  if (fn_decl == builtin_decl_explicit (BUILT_IN_TM_MEMCPY)
      || fn_decl == builtin_decl_explicit (BUILT_IN_TM_MEMMOVE))
    transaction_subcode_ior (region, GTMA_HAVE_STORE | GTMA_HAVE_LOAD);
  if (fn_decl == builtin_decl_explicit (BUILT_IN_TM_MEMSET))
    transaction_subcode_ior (region, GTMA_HAVE_STORE);

  if (is_tm_pure_call (stmt))
    return false;

  if (fn_decl)
    retval = is_tm_ending_fndecl (fn_decl);
  if (!retval)
    {
      /* Assume all non-const/pure calls write to memory, except
	 transaction ending builtins.  */
      transaction_subcode_ior (region, GTMA_HAVE_STORE);
    }

  /* For indirect calls, we already generated a call into the runtime.  */
  if (!fn_decl)
    {
      tree fn = gimple_call_fn (stmt);

      /* We are guaranteed never to go irrevocable on a safe or pure
	 call, and the pure call was handled above.  */
      if (is_tm_safe (fn))
	return false;
      else
	transaction_subcode_ior (region, GTMA_MAY_ENTER_IRREVOCABLE);

      return false;
    }

  node = cgraph_get_node (fn_decl);
  /* All calls should have cgraph here.  */
  if (!node)
    {
      /* We can have a nodeless call here if some pass after IPA-tm
	 added uninstrumented calls.  For example, loop distribution
	 can transform certain loop constructs into __builtin_mem*
	 calls.  In this case, see if we have a suitable TM
	 replacement and fill in the gaps.  */
      gcc_assert (DECL_BUILT_IN_CLASS (fn_decl) == BUILT_IN_NORMAL);
      enum built_in_function code = DECL_FUNCTION_CODE (fn_decl);
      gcc_assert (code == BUILT_IN_MEMCPY
		  || code == BUILT_IN_MEMMOVE
		  || code == BUILT_IN_MEMSET);

      tree repl = find_tm_replacement_function (fn_decl);
      if (repl)
	{
	  gimple_call_set_fndecl (stmt, repl);
	  update_stmt (stmt);
	  node = cgraph_create_node (repl);
	  node->local.tm_may_enter_irr = false;
	  return expand_call_tm (region, gsi);
	}
      gcc_unreachable ();
    }
  if (node->local.tm_may_enter_irr)
    transaction_subcode_ior (region, GTMA_MAY_ENTER_IRREVOCABLE);

  if (is_tm_abort (fn_decl))
    {
      transaction_subcode_ior (region, GTMA_HAVE_ABORT);
      return true;
    }

  /* Instrument the store if needed.

     If the assignment happens inside the function call (return slot
     optimization), there is no instrumentation to be done, since
     the callee should have done the right thing.  */
  if (lhs && requires_barrier (region->entry_block, lhs, stmt)
      && !gimple_call_return_slot_opt_p (stmt))
    {
      tree tmp = create_tmp_reg (TREE_TYPE (lhs), NULL);
      location_t loc = gimple_location (stmt);
      edge fallthru_edge = NULL;

      /* Remember if the call was going to throw.  */
      if (stmt_can_throw_internal (stmt))
	{
	  edge_iterator ei;
	  edge e;
	  basic_block bb = gimple_bb (stmt);

	  FOR_EACH_EDGE (e, ei, bb->succs)
	    if (e->flags & EDGE_FALLTHRU)
	      {
		fallthru_edge = e;
		break;
	      }
	}

      gimple_call_set_lhs (stmt, tmp);
      update_stmt (stmt);
      stmt = gimple_build_assign (lhs, tmp);
      gimple_set_location (stmt, loc);

      /* We cannot throw in the middle of a BB.  If the call was going
	 to throw, place the instrumentation on the fallthru edge, so
	 the call remains the last statement in the block.  */
      if (fallthru_edge)
	{
	  gimple_seq fallthru_seq = gimple_seq_alloc_with_stmt (stmt);
	  gimple_stmt_iterator fallthru_gsi = gsi_start (fallthru_seq);
	  expand_assign_tm (region, &fallthru_gsi);
	  gsi_insert_seq_on_edge (fallthru_edge, fallthru_seq);
	  pending_edge_inserts_p = true;
	}
      else
	{
	  gsi_insert_after (gsi, stmt, GSI_CONTINUE_LINKING);
	  expand_assign_tm (region, gsi);
	}

      transaction_subcode_ior (region, GTMA_HAVE_STORE);
    }

  return retval;
}


/* Expand all statements in BB as appropriate for being inside
   a transaction.  */

static void
expand_block_tm (struct tm_region *region, basic_block bb)
{
  gimple_stmt_iterator gsi;

  for (gsi = gsi_start_bb (bb); !gsi_end_p (gsi); )
    {
      gimple stmt = gsi_stmt (gsi);
      switch (gimple_code (stmt))
	{
	case GIMPLE_ASSIGN:
	  /* Only memory reads/writes need to be instrumented.  */
	  if (gimple_assign_single_p (stmt)
	      && !gimple_clobber_p (stmt))
	    {
	      expand_assign_tm (region, &gsi);
	      continue;
	    }
	  break;

	case GIMPLE_CALL:
	  if (expand_call_tm (region, &gsi))
	    return;
	  break;

	case GIMPLE_ASM:
	  gcc_unreachable ();

	default:
	  break;
	}
      if (!gsi_end_p (gsi))
	gsi_next (&gsi);
    }
}

/* Return the list of basic-blocks in REGION.

   STOP_AT_IRREVOCABLE_P is true if caller is uninterested in blocks
   following a TM_IRREVOCABLE call.  */

static VEC (basic_block, heap) *
get_tm_region_blocks (basic_block entry_block,
		      bitmap exit_blocks,
		      bitmap irr_blocks,
		      bitmap all_region_blocks,
		      bool stop_at_irrevocable_p)
{
  VEC(basic_block, heap) *bbs = NULL;
  unsigned i;
  edge e;
  edge_iterator ei;
  bitmap visited_blocks = BITMAP_ALLOC (NULL);

  i = 0;
  VEC_safe_push (basic_block, heap, bbs, entry_block);
  bitmap_set_bit (visited_blocks, entry_block->index);

  do
    {
      basic_block bb = VEC_index (basic_block, bbs, i++);

      if (exit_blocks &&
	  bitmap_bit_p (exit_blocks, bb->index))
	continue;

      if (stop_at_irrevocable_p
	  && irr_blocks
	  && bitmap_bit_p (irr_blocks, bb->index))
	continue;

      FOR_EACH_EDGE (e, ei, bb->succs)
	if (!bitmap_bit_p (visited_blocks, e->dest->index))
	  {
	    bitmap_set_bit (visited_blocks, e->dest->index);
	    VEC_safe_push (basic_block, heap, bbs, e->dest);
	  }
    }
  while (i < VEC_length (basic_block, bbs));

  if (all_region_blocks)
    bitmap_ior_into (all_region_blocks, visited_blocks);

  BITMAP_FREE (visited_blocks);
  return bbs;
}

/* Set the IN_TRANSACTION for all gimple statements that appear in a
   transaction.  */

void
compute_transaction_bits (void)
{
  struct tm_region *region;
  VEC (basic_block, heap) *queue;
  unsigned int i;
  basic_block bb;

  /* ?? Perhaps we need to abstract gate_tm_init further, because we
     certainly don't need it to calculate CDI_DOMINATOR info.  */
  gate_tm_init ();

  FOR_EACH_BB (bb)
    bb->flags &= ~BB_IN_TRANSACTION;

  for (region = all_tm_regions; region; region = region->next)
    {
      queue = get_tm_region_blocks (region->entry_block,
				    region->exit_blocks,
				    region->irr_blocks,
				    NULL,
				    /*stop_at_irr_p=*/true);
      for (i = 0; VEC_iterate (basic_block, queue, i, bb); ++i)
	bb->flags |= BB_IN_TRANSACTION;
      VEC_free (basic_block, heap, queue);
    }

  if (all_tm_regions)
    bitmap_obstack_release (&tm_obstack);
}

/* Entry point to the MARK phase of TM expansion.  Here we replace
   transactional memory statements with calls to builtins, and function
   calls with their transactional clones (if available).  But we don't
   yet lower GIMPLE_TRANSACTION or add the transaction restart back-edges.  */

static unsigned int
execute_tm_mark (void)
{
  struct tm_region *region;
  basic_block bb;
  VEC (basic_block, heap) *queue;
  size_t i;

  queue = VEC_alloc (basic_block, heap, 10);
  pending_edge_inserts_p = false;

  for (region = all_tm_regions; region ; region = region->next)
    {
      tm_log_init ();
      /* If we have a transaction...  */
      if (region->exit_blocks)
	{
	  unsigned int subcode
	    = gimple_transaction_subcode (region->transaction_stmt);

	  /* Collect a new SUBCODE set, now that optimizations are done...  */
	  if (subcode & GTMA_DOES_GO_IRREVOCABLE)
	    subcode &= (GTMA_DECLARATION_MASK | GTMA_DOES_GO_IRREVOCABLE
			| GTMA_MAY_ENTER_IRREVOCABLE);
	  else
	    subcode &= GTMA_DECLARATION_MASK;
	  gimple_transaction_set_subcode (region->transaction_stmt, subcode);
	}

      queue = get_tm_region_blocks (region->entry_block,
				    region->exit_blocks,
				    region->irr_blocks,
				    NULL,
				    /*stop_at_irr_p=*/true);
      for (i = 0; VEC_iterate (basic_block, queue, i, bb); ++i)
	expand_block_tm (region, bb);
      VEC_free (basic_block, heap, queue);

      tm_log_emit ();
    }

  if (pending_edge_inserts_p)
    gsi_commit_edge_inserts ();
  return 0;
}

struct gimple_opt_pass pass_tm_mark =
{
 {
  GIMPLE_PASS,
  "tmmark",				/* name */
  NULL,					/* gate */
  execute_tm_mark,			/* execute */
  NULL,					/* sub */
  NULL,					/* next */
  0,					/* static_pass_number */
  TV_TRANS_MEM,				/* tv_id */
  PROP_ssa | PROP_cfg,			/* properties_required */
  0,			                /* properties_provided */
  0,					/* properties_destroyed */
  0,					/* todo_flags_start */
  TODO_update_ssa
  | TODO_verify_ssa, 			/* todo_flags_finish */
 }
};

/* Create an abnormal call edge from BB to the first block of the region
   represented by STATE.  Also record the edge in the TM_RESTART map.  */

static inline void
make_tm_edge (gimple stmt, basic_block bb, struct tm_region *region)
{
  void **slot;
  struct tm_restart_node *n, dummy;

  if (cfun->gimple_df->tm_restart == NULL)
    cfun->gimple_df->tm_restart = htab_create_ggc (31, struct_ptr_hash,
						   struct_ptr_eq, ggc_free);

  dummy.stmt = stmt;
  dummy.label_or_list = gimple_block_label (region->entry_block);
  slot = htab_find_slot (cfun->gimple_df->tm_restart, &dummy, INSERT);
  n = (struct tm_restart_node *) *slot;
  if (n == NULL)
    {
      n = ggc_alloc_tm_restart_node ();
      *n = dummy;
    }
  else
    {
      tree old = n->label_or_list;
      if (TREE_CODE (old) == LABEL_DECL)
	old = tree_cons (NULL, old, NULL);
      n->label_or_list = tree_cons (NULL, dummy.label_or_list, old);
    }

  make_edge (bb, region->entry_block, EDGE_ABNORMAL);
}


/* Split block BB as necessary for every builtin function we added, and
   wire up the abnormal back edges implied by the transaction restart.  */

static void
expand_block_edges (struct tm_region *region, basic_block bb)
{
  gimple_stmt_iterator gsi;

  for (gsi = gsi_start_bb (bb); !gsi_end_p (gsi); )
    {
      bool do_next = true;
      gimple stmt = gsi_stmt (gsi);

      /* ??? TM_COMMIT (and any other tm builtin function) in a nested
	 transaction has an abnormal edge back to the outer-most transaction
	 (there are no nested retries), while a TM_ABORT also has an abnormal
	 backedge to the inner-most transaction.  We haven't actually saved
	 the inner-most transaction here.  We should be able to get to it
	 via the region_nr saved on STMT, and read the transaction_stmt from
	 that, and find the first region block from there.  */
      /* ??? Shouldn't we split for any non-pure, non-irrevocable function?  */
      if (gimple_code (stmt) == GIMPLE_CALL
	  && (gimple_call_flags (stmt) & ECF_TM_BUILTIN) != 0)
	{
	  if (gsi_one_before_end_p (gsi))
	    make_tm_edge (stmt, bb, region);
	  else
	    {
	      edge e = split_block (bb, stmt);
	      make_tm_edge (stmt, bb, region);
	      bb = e->dest;
	      gsi = gsi_start_bb (bb);
	      do_next = false;
	    }

	  /* Delete any tail-call annotation that may have been added.
	     The tail-call pass may have mis-identified the commit as being
	     a candidate because we had not yet added this restart edge.  */
	  gimple_call_set_tail (stmt, false);
	}

      if (do_next)
	gsi_next (&gsi);
    }
}

/* Expand the GIMPLE_TRANSACTION statement into the STM library call.  */

static void
expand_transaction (struct tm_region *region)
{
  tree status, tm_start;
  basic_block atomic_bb, slice_bb;
  gimple_stmt_iterator gsi;
  tree t1, t2;
  gimple g;
  int flags, subcode;

  tm_start = builtin_decl_explicit (BUILT_IN_TM_START);
  status = create_tmp_reg (TREE_TYPE (TREE_TYPE (tm_start)), "tm_state");

  /* ??? There are plenty of bits here we're not computing.  */
  subcode = gimple_transaction_subcode (region->transaction_stmt);
  if (subcode & GTMA_DOES_GO_IRREVOCABLE)
    flags = PR_DOESGOIRREVOCABLE | PR_UNINSTRUMENTEDCODE;
  else
    flags = PR_INSTRUMENTEDCODE;
  if ((subcode & GTMA_MAY_ENTER_IRREVOCABLE) == 0)
    flags |= PR_HASNOIRREVOCABLE;
  /* If the transaction does not have an abort in lexical scope and is not
     marked as an outer transaction, then it will never abort.  */
  if ((subcode & GTMA_HAVE_ABORT) == 0
      && (subcode & GTMA_IS_OUTER) == 0)
    flags |= PR_HASNOABORT;
  if ((subcode & GTMA_HAVE_STORE) == 0)
    flags |= PR_READONLY;
  t2 = build_int_cst (TREE_TYPE (status), flags);
  g = gimple_build_call (tm_start, 1, t2);
  gimple_call_set_lhs (g, status);
  gimple_set_location (g, gimple_location (region->transaction_stmt));

  atomic_bb = gimple_bb (region->transaction_stmt);

  if (!VEC_empty (tree, tm_log_save_addresses))
    tm_log_emit_saves (region->entry_block, atomic_bb);

  gsi = gsi_last_bb (atomic_bb);
  gsi_insert_before (&gsi, g, GSI_SAME_STMT);
  gsi_remove (&gsi, true);

  if (!VEC_empty (tree, tm_log_save_addresses))
    region->entry_block =
      tm_log_emit_save_or_restores (region->entry_block,
				    A_RESTORELIVEVARIABLES,
				    status,
				    tm_log_emit_restores,
				    atomic_bb,
				    FALLTHRU_EDGE (atomic_bb),
				    &slice_bb);
  else
    slice_bb = atomic_bb;

  /* If we have an ABORT statement, create a test following the start
     call to perform the abort.  */
  if (gimple_transaction_label (region->transaction_stmt))
    {
      edge e;
      basic_block test_bb;

      test_bb = create_empty_bb (slice_bb);
      if (current_loops && slice_bb->loop_father)
	add_bb_to_loop (test_bb, slice_bb->loop_father);
      if (VEC_empty (tree, tm_log_save_addresses))
	region->entry_block = test_bb;
      gsi = gsi_last_bb (test_bb);

      t1 = create_tmp_reg (TREE_TYPE (status), NULL);
      t2 = build_int_cst (TREE_TYPE (status), A_ABORTTRANSACTION);
      g = gimple_build_assign_with_ops (BIT_AND_EXPR, t1, status, t2);
      gsi_insert_after (&gsi, g, GSI_CONTINUE_LINKING);

      t2 = build_int_cst (TREE_TYPE (status), 0);
      g = gimple_build_cond (NE_EXPR, t1, t2, NULL, NULL);
      gsi_insert_after (&gsi, g, GSI_CONTINUE_LINKING);

      e = FALLTHRU_EDGE (slice_bb);
      redirect_edge_pred (e, test_bb);
      e->flags = EDGE_FALSE_VALUE;
      e->probability = PROB_ALWAYS - PROB_VERY_UNLIKELY;

      e = BRANCH_EDGE (atomic_bb);
      redirect_edge_pred (e, test_bb);
      e->flags = EDGE_TRUE_VALUE;
      e->probability = PROB_VERY_UNLIKELY;

      e = make_edge (slice_bb, test_bb, EDGE_FALLTHRU);
    }

  /* If we've no abort, but we do have PHIs at the beginning of the atomic
     region, that means we've a loop at the beginning of the atomic region
     that shares the first block.  This can cause problems with the abnormal
     edges we're about to add for the transaction restart.  Solve this by
     adding a new empty block to receive the abnormal edges.  */
  else if (phi_nodes (region->entry_block))
    {
      edge e;
      basic_block empty_bb;

      region->entry_block = empty_bb = create_empty_bb (atomic_bb);
      if (current_loops && atomic_bb->loop_father)
	add_bb_to_loop (empty_bb, atomic_bb->loop_father);

      e = FALLTHRU_EDGE (atomic_bb);
      redirect_edge_pred (e, empty_bb);

      e = make_edge (atomic_bb, empty_bb, EDGE_FALLTHRU);
    }

  /* The GIMPLE_TRANSACTION statement no longer exists.  */
  region->transaction_stmt = NULL;
}

static void expand_regions (struct tm_region *);

/* Helper function for expand_regions.  Expand REGION and recurse to
   the inner region.  */

static void
expand_regions_1 (struct tm_region *region)
{
  if (region->exit_blocks)
    {
      unsigned int i;
      basic_block bb;
      VEC (basic_block, heap) *queue;

      /* Collect the set of blocks in this region.  Do this before
	 splitting edges, so that we don't have to play with the
	 dominator tree in the middle.  */
      queue = get_tm_region_blocks (region->entry_block,
				    region->exit_blocks,
				    region->irr_blocks,
				    NULL,
				    /*stop_at_irr_p=*/false);
      expand_transaction (region);
      for (i = 0; VEC_iterate (basic_block, queue, i, bb); ++i)
	expand_block_edges (region, bb);
      VEC_free (basic_block, heap, queue);
    }
  if (region->inner)
    expand_regions (region->inner);
}

/* Expand regions starting at REGION.  */

static void
expand_regions (struct tm_region *region)
{
  while (region)
    {
      expand_regions_1 (region);
      region = region->next;
    }
}

/* Entry point to the final expansion of transactional nodes. */

static unsigned int
execute_tm_edges (void)
{
  expand_regions (all_tm_regions);
  tm_log_delete ();

  /* We've got to release the dominance info now, to indicate that it
     must be rebuilt completely.  Otherwise we'll crash trying to update
     the SSA web in the TODO section following this pass.  */
  free_dominance_info (CDI_DOMINATORS);
  bitmap_obstack_release (&tm_obstack);
  all_tm_regions = NULL;

  return 0;
}

struct gimple_opt_pass pass_tm_edges =
{
 {
  GIMPLE_PASS,
  "tmedge",				/* name */
  NULL,					/* gate */
  execute_tm_edges,			/* execute */
  NULL,					/* sub */
  NULL,					/* next */
  0,					/* static_pass_number */
  TV_TRANS_MEM,				/* tv_id */
  PROP_ssa | PROP_cfg,			/* properties_required */
  0,			                /* properties_provided */
  0,					/* properties_destroyed */
  0,					/* todo_flags_start */
  TODO_update_ssa
  | TODO_verify_ssa,			/* todo_flags_finish */
 }
};

/* A unique TM memory operation.  */
typedef struct tm_memop
{
  /* Unique ID that all memory operations to the same location have.  */
  unsigned int value_id;
  /* Address of load/store.  */
  tree addr;
} *tm_memop_t;

/* Sets for solving data flow equations in the memory optimization pass.  */
struct tm_memopt_bitmaps
{
  /* Stores available to this BB upon entry.  Basically, stores that
     dominate this BB.  */
  bitmap store_avail_in;
  /* Stores available at the end of this BB.  */
  bitmap store_avail_out;
  bitmap store_antic_in;
  bitmap store_antic_out;
  /* Reads available to this BB upon entry.  Basically, reads that
     dominate this BB.  */
  bitmap read_avail_in;
  /* Reads available at the end of this BB.  */
  bitmap read_avail_out;
  /* Reads performed in this BB.  */
  bitmap read_local;
  /* Writes performed in this BB.  */
  bitmap store_local;

  /* Temporary storage for pass.  */
  /* Is the current BB in the worklist?  */
  bool avail_in_worklist_p;
  /* Have we visited this BB?  */
  bool visited_p;
};

static bitmap_obstack tm_memopt_obstack;

/* Unique counter for TM loads and stores. Loads and stores of the
   same address get the same ID.  */
static unsigned int tm_memopt_value_id;
static htab_t tm_memopt_value_numbers;

#define STORE_AVAIL_IN(BB) \
  ((struct tm_memopt_bitmaps *) ((BB)->aux))->store_avail_in
#define STORE_AVAIL_OUT(BB) \
  ((struct tm_memopt_bitmaps *) ((BB)->aux))->store_avail_out
#define STORE_ANTIC_IN(BB) \
  ((struct tm_memopt_bitmaps *) ((BB)->aux))->store_antic_in
#define STORE_ANTIC_OUT(BB) \
  ((struct tm_memopt_bitmaps *) ((BB)->aux))->store_antic_out
#define READ_AVAIL_IN(BB) \
  ((struct tm_memopt_bitmaps *) ((BB)->aux))->read_avail_in
#define READ_AVAIL_OUT(BB) \
  ((struct tm_memopt_bitmaps *) ((BB)->aux))->read_avail_out
#define READ_LOCAL(BB) \
  ((struct tm_memopt_bitmaps *) ((BB)->aux))->read_local
#define STORE_LOCAL(BB) \
  ((struct tm_memopt_bitmaps *) ((BB)->aux))->store_local
#define AVAIL_IN_WORKLIST_P(BB) \
  ((struct tm_memopt_bitmaps *) ((BB)->aux))->avail_in_worklist_p
#define BB_VISITED_P(BB) \
  ((struct tm_memopt_bitmaps *) ((BB)->aux))->visited_p

/* Htab support.  Return a hash value for a `tm_memop'.  */
static hashval_t
tm_memop_hash (const void *p)
{
  const struct tm_memop *mem = (const struct tm_memop *) p;
  tree addr = mem->addr;
  /* We drill down to the SSA_NAME/DECL for the hash, but equality is
     actually done with operand_equal_p (see tm_memop_eq).  */
  if (TREE_CODE (addr) == ADDR_EXPR)
    addr = TREE_OPERAND (addr, 0);
  return iterative_hash_expr (addr, 0);
}

/* Htab support.  Return true if two tm_memop's are the same.  */
static int
tm_memop_eq (const void *p1, const void *p2)
{
  const struct tm_memop *mem1 = (const struct tm_memop *) p1;
  const struct tm_memop *mem2 = (const struct tm_memop *) p2;

  return operand_equal_p (mem1->addr, mem2->addr, 0);
}

/* Given a TM load/store in STMT, return the value number for the address
   it accesses.  */

static unsigned int
tm_memopt_value_number (gimple stmt, enum insert_option op)
{
  struct tm_memop tmpmem, *mem;
  void **slot;

  gcc_assert (is_tm_load (stmt) || is_tm_store (stmt));
  tmpmem.addr = gimple_call_arg (stmt, 0);
  slot = htab_find_slot (tm_memopt_value_numbers, &tmpmem, op);
  if (*slot)
    mem = (struct tm_memop *) *slot;
  else if (op == INSERT)
    {
      mem = XNEW (struct tm_memop);
      *slot = mem;
      mem->value_id = tm_memopt_value_id++;
      mem->addr = tmpmem.addr;
    }
  else
    gcc_unreachable ();
  return mem->value_id;
}

/* Accumulate TM memory operations in BB into STORE_LOCAL and READ_LOCAL.  */

static void
tm_memopt_accumulate_memops (basic_block bb)
{
  gimple_stmt_iterator gsi;

  for (gsi = gsi_start_bb (bb); !gsi_end_p (gsi); gsi_next (&gsi))
    {
      gimple stmt = gsi_stmt (gsi);
      bitmap bits;
      unsigned int loc;

      if (is_tm_store (stmt))
	bits = STORE_LOCAL (bb);
      else if (is_tm_load (stmt))
	bits = READ_LOCAL (bb);
      else
	continue;

      loc = tm_memopt_value_number (stmt, INSERT);
      bitmap_set_bit (bits, loc);
      if (dump_file)
	{
	  fprintf (dump_file, "TM memopt (%s): value num=%d, BB=%d, addr=",
		   is_tm_load (stmt) ? "LOAD" : "STORE", loc,
		   gimple_bb (stmt)->index);
	  print_generic_expr (dump_file, gimple_call_arg (stmt, 0), 0);
	  fprintf (dump_file, "\n");
	}
    }
}

/* Prettily dump one of the memopt sets.  BITS is the bitmap to dump.  */

static void
dump_tm_memopt_set (const char *set_name, bitmap bits)
{
  unsigned i;
  bitmap_iterator bi;
  const char *comma = "";

  fprintf (dump_file, "TM memopt: %s: [", set_name);
  EXECUTE_IF_SET_IN_BITMAP (bits, 0, i, bi)
    {
      htab_iterator hi;
      struct tm_memop *mem;

      /* Yeah, yeah, yeah.  Whatever.  This is just for debugging.  */
      FOR_EACH_HTAB_ELEMENT (tm_memopt_value_numbers, mem, tm_memop_t, hi)
	if (mem->value_id == i)
	  break;
      gcc_assert (mem->value_id == i);
      fprintf (dump_file, "%s", comma);
      comma = ", ";
      print_generic_expr (dump_file, mem->addr, 0);
    }
  fprintf (dump_file, "]\n");
}

/* Prettily dump all of the memopt sets in BLOCKS.  */

static void
dump_tm_memopt_sets (VEC (basic_block, heap) *blocks)
{
  size_t i;
  basic_block bb;

  for (i = 0; VEC_iterate (basic_block, blocks, i, bb); ++i)
    {
      fprintf (dump_file, "------------BB %d---------\n", bb->index);
      dump_tm_memopt_set ("STORE_LOCAL", STORE_LOCAL (bb));
      dump_tm_memopt_set ("READ_LOCAL", READ_LOCAL (bb));
      dump_tm_memopt_set ("STORE_AVAIL_IN", STORE_AVAIL_IN (bb));
      dump_tm_memopt_set ("STORE_AVAIL_OUT", STORE_AVAIL_OUT (bb));
      dump_tm_memopt_set ("READ_AVAIL_IN", READ_AVAIL_IN (bb));
      dump_tm_memopt_set ("READ_AVAIL_OUT", READ_AVAIL_OUT (bb));
    }
}

/* Compute {STORE,READ}_AVAIL_IN for the basic block BB.  */

static void
tm_memopt_compute_avin (basic_block bb)
{
  edge e;
  unsigned ix;

  /* Seed with the AVOUT of any predecessor.  */
  for (ix = 0; ix < EDGE_COUNT (bb->preds); ix++)
    {
      e = EDGE_PRED (bb, ix);
      /* Make sure we have already visited this BB, and is thus
	 initialized.

	  If e->src->aux is NULL, this predecessor is actually on an
	  enclosing transaction.  We only care about the current
	  transaction, so ignore it.  */
      if (e->src->aux && BB_VISITED_P (e->src))
	{
	  bitmap_copy (STORE_AVAIL_IN (bb), STORE_AVAIL_OUT (e->src));
	  bitmap_copy (READ_AVAIL_IN (bb), READ_AVAIL_OUT (e->src));
	  break;
	}
    }

  for (; ix < EDGE_COUNT (bb->preds); ix++)
    {
      e = EDGE_PRED (bb, ix);
      if (e->src->aux && BB_VISITED_P (e->src))
	{
	  bitmap_and_into (STORE_AVAIL_IN (bb), STORE_AVAIL_OUT (e->src));
	  bitmap_and_into (READ_AVAIL_IN (bb), READ_AVAIL_OUT (e->src));
	}
    }

  BB_VISITED_P (bb) = true;
}

/* Compute the STORE_ANTIC_IN for the basic block BB.  */

static void
tm_memopt_compute_antin (basic_block bb)
{
  edge e;
  unsigned ix;

  /* Seed with the ANTIC_OUT of any successor.  */
  for (ix = 0; ix < EDGE_COUNT (bb->succs); ix++)
    {
      e = EDGE_SUCC (bb, ix);
      /* Make sure we have already visited this BB, and is thus
	 initialized.  */
      if (BB_VISITED_P (e->dest))
	{
	  bitmap_copy (STORE_ANTIC_IN (bb), STORE_ANTIC_OUT (e->dest));
	  break;
	}
    }

  for (; ix < EDGE_COUNT (bb->succs); ix++)
    {
      e = EDGE_SUCC (bb, ix);
      if (BB_VISITED_P  (e->dest))
	bitmap_and_into (STORE_ANTIC_IN (bb), STORE_ANTIC_OUT (e->dest));
    }

  BB_VISITED_P (bb) = true;
}

/* Compute the AVAIL sets for every basic block in BLOCKS.

   We compute {STORE,READ}_AVAIL_{OUT,IN} as follows:

     AVAIL_OUT[bb] = union (AVAIL_IN[bb], LOCAL[bb])
     AVAIL_IN[bb]  = intersect (AVAIL_OUT[predecessors])

   This is basically what we do in lcm's compute_available(), but here
   we calculate two sets of sets (one for STOREs and one for READs),
   and we work on a region instead of the entire CFG.

   REGION is the TM region.
   BLOCKS are the basic blocks in the region.  */

static void
tm_memopt_compute_available (struct tm_region *region,
			     VEC (basic_block, heap) *blocks)
{
  edge e;
  basic_block *worklist, *qin, *qout, *qend, bb;
  unsigned int qlen, i;
  edge_iterator ei;
  bool changed;

  /* Allocate a worklist array/queue.  Entries are only added to the
     list if they were not already on the list.  So the size is
     bounded by the number of basic blocks in the region.  */
  qlen = VEC_length (basic_block, blocks) - 1;
  qin = qout = worklist =
    XNEWVEC (basic_block, qlen);

  /* Put every block in the region on the worklist.  */
  for (i = 0; VEC_iterate (basic_block, blocks, i, bb); ++i)
    {
      /* Seed AVAIL_OUT with the LOCAL set.  */
      bitmap_ior_into (STORE_AVAIL_OUT (bb), STORE_LOCAL (bb));
      bitmap_ior_into (READ_AVAIL_OUT (bb), READ_LOCAL (bb));

      AVAIL_IN_WORKLIST_P (bb) = true;
      /* No need to insert the entry block, since it has an AVIN of
	 null, and an AVOUT that has already been seeded in.  */
      if (bb != region->entry_block)
	*qin++ = bb;
    }

  /* The entry block has been initialized with the local sets.  */
  BB_VISITED_P (region->entry_block) = true;

  qin = worklist;
  qend = &worklist[qlen];

  /* Iterate until the worklist is empty.  */
  while (qlen)
    {
      /* Take the first entry off the worklist.  */
      bb = *qout++;
      qlen--;

      if (qout >= qend)
	qout = worklist;

      /* This block can be added to the worklist again if necessary.  */
      AVAIL_IN_WORKLIST_P (bb) = false;
      tm_memopt_compute_avin (bb);

      /* Note: We do not add the LOCAL sets here because we already
	 seeded the AVAIL_OUT sets with them.  */
      changed  = bitmap_ior_into (STORE_AVAIL_OUT (bb), STORE_AVAIL_IN (bb));
      changed |= bitmap_ior_into (READ_AVAIL_OUT (bb), READ_AVAIL_IN (bb));
      if (changed
	  && (region->exit_blocks == NULL
	      || !bitmap_bit_p (region->exit_blocks, bb->index)))
	/* If the out state of this block changed, then we need to add
	   its successors to the worklist if they are not already in.  */
	FOR_EACH_EDGE (e, ei, bb->succs)
	  if (!AVAIL_IN_WORKLIST_P (e->dest) && e->dest != EXIT_BLOCK_PTR)
	    {
	      *qin++ = e->dest;
	      AVAIL_IN_WORKLIST_P (e->dest) = true;
	      qlen++;

	      if (qin >= qend)
		qin = worklist;
	    }
    }

  free (worklist);

  if (dump_file)
    dump_tm_memopt_sets (blocks);
}

/* Compute ANTIC sets for every basic block in BLOCKS.

   We compute STORE_ANTIC_OUT as follows:

	STORE_ANTIC_OUT[bb] = union(STORE_ANTIC_IN[bb], STORE_LOCAL[bb])
	STORE_ANTIC_IN[bb]  = intersect(STORE_ANTIC_OUT[successors])

   REGION is the TM region.
   BLOCKS are the basic blocks in the region.  */

static void
tm_memopt_compute_antic (struct tm_region *region,
			 VEC (basic_block, heap) *blocks)
{
  edge e;
  basic_block *worklist, *qin, *qout, *qend, bb;
  unsigned int qlen;
  int i;
  edge_iterator ei;

  /* Allocate a worklist array/queue.  Entries are only added to the
     list if they were not already on the list.  So the size is
     bounded by the number of basic blocks in the region.  */
  qin = qout = worklist =
    XNEWVEC (basic_block, VEC_length (basic_block, blocks));

  for (qlen = 0, i = VEC_length (basic_block, blocks) - 1; i >= 0; --i)
    {
      bb = VEC_index (basic_block, blocks, i);

      /* Seed ANTIC_OUT with the LOCAL set.  */
      bitmap_ior_into (STORE_ANTIC_OUT (bb), STORE_LOCAL (bb));

      /* Put every block in the region on the worklist.  */
      AVAIL_IN_WORKLIST_P (bb) = true;
      /* No need to insert exit blocks, since their ANTIC_IN is NULL,
	 and their ANTIC_OUT has already been seeded in.  */
      if (region->exit_blocks
	  && !bitmap_bit_p (region->exit_blocks, bb->index))
	{
	  qlen++;
	  *qin++ = bb;
	}
    }

  /* The exit blocks have been initialized with the local sets.  */
  if (region->exit_blocks)
    {
      unsigned int i;
      bitmap_iterator bi;
      EXECUTE_IF_SET_IN_BITMAP (region->exit_blocks, 0, i, bi)
	BB_VISITED_P (BASIC_BLOCK (i)) = true;
    }

  qin = worklist;
  qend = &worklist[qlen];

  /* Iterate until the worklist is empty.  */
  while (qlen)
    {
      /* Take the first entry off the worklist.  */
      bb = *qout++;
      qlen--;

      if (qout >= qend)
	qout = worklist;

      /* This block can be added to the worklist again if necessary.  */
      AVAIL_IN_WORKLIST_P (bb) = false;
      tm_memopt_compute_antin (bb);

      /* Note: We do not add the LOCAL sets here because we already
	 seeded the ANTIC_OUT sets with them.  */
      if (bitmap_ior_into (STORE_ANTIC_OUT (bb), STORE_ANTIC_IN (bb))
	  && bb != region->entry_block)
	/* If the out state of this block changed, then we need to add
	   its predecessors to the worklist if they are not already in.  */
	FOR_EACH_EDGE (e, ei, bb->preds)
	  if (!AVAIL_IN_WORKLIST_P (e->src))
	    {
	      *qin++ = e->src;
	      AVAIL_IN_WORKLIST_P (e->src) = true;
	      qlen++;

	      if (qin >= qend)
		qin = worklist;
	    }
    }

  free (worklist);

  if (dump_file)
    dump_tm_memopt_sets (blocks);
}

/* Offsets of load variants from TM_LOAD.  For example,
   BUILT_IN_TM_LOAD_RAR* is an offset of 1 from BUILT_IN_TM_LOAD*.
   See gtm-builtins.def.  */
#define TRANSFORM_RAR 1
#define TRANSFORM_RAW 2
#define TRANSFORM_RFW 3
/* Offsets of store variants from TM_STORE.  */
#define TRANSFORM_WAR 1
#define TRANSFORM_WAW 2

/* Inform about a load/store optimization.  */

static void
dump_tm_memopt_transform (gimple stmt)
{
  if (dump_file)
    {
      fprintf (dump_file, "TM memopt: transforming: ");
      print_gimple_stmt (dump_file, stmt, 0, 0);
      fprintf (dump_file, "\n");
    }
}

/* Perform a read/write optimization.  Replaces the TM builtin in STMT
   by a builtin that is OFFSET entries down in the builtins table in
   gtm-builtins.def.  */

static void
tm_memopt_transform_stmt (unsigned int offset,
			  gimple stmt,
			  gimple_stmt_iterator *gsi)
{
  tree fn = gimple_call_fn (stmt);
  gcc_assert (TREE_CODE (fn) == ADDR_EXPR);
  TREE_OPERAND (fn, 0)
    = builtin_decl_explicit ((enum built_in_function)
			     (DECL_FUNCTION_CODE (TREE_OPERAND (fn, 0))
			      + offset));
  gimple_call_set_fn (stmt, fn);
  gsi_replace (gsi, stmt, true);
  dump_tm_memopt_transform (stmt);
}

/* Perform the actual TM memory optimization transformations in the
   basic blocks in BLOCKS.  */

static void
tm_memopt_transform_blocks (VEC (basic_block, heap) *blocks)
{
  size_t i;
  basic_block bb;
  gimple_stmt_iterator gsi;

  for (i = 0; VEC_iterate (basic_block, blocks, i, bb); ++i)
    {
      for (gsi = gsi_start_bb (bb); !gsi_end_p (gsi); gsi_next (&gsi))
	{
	  gimple stmt = gsi_stmt (gsi);
	  bitmap read_avail = READ_AVAIL_IN (bb);
	  bitmap store_avail = STORE_AVAIL_IN (bb);
	  bitmap store_antic = STORE_ANTIC_OUT (bb);
	  unsigned int loc;

	  if (is_tm_simple_load (stmt))
	    {
	      loc = tm_memopt_value_number (stmt, NO_INSERT);
	      if (store_avail && bitmap_bit_p (store_avail, loc))
		tm_memopt_transform_stmt (TRANSFORM_RAW, stmt, &gsi);
	      else if (store_antic && bitmap_bit_p (store_antic, loc))
		{
		  tm_memopt_transform_stmt (TRANSFORM_RFW, stmt, &gsi);
		  bitmap_set_bit (store_avail, loc);
		}
	      else if (read_avail && bitmap_bit_p (read_avail, loc))
		tm_memopt_transform_stmt (TRANSFORM_RAR, stmt, &gsi);
	      else
		bitmap_set_bit (read_avail, loc);
	    }
	  else if (is_tm_simple_store (stmt))
	    {
	      loc = tm_memopt_value_number (stmt, NO_INSERT);
	      if (store_avail && bitmap_bit_p (store_avail, loc))
		tm_memopt_transform_stmt (TRANSFORM_WAW, stmt, &gsi);
	      else
		{
		  if (read_avail && bitmap_bit_p (read_avail, loc))
		    tm_memopt_transform_stmt (TRANSFORM_WAR, stmt, &gsi);
		  bitmap_set_bit (store_avail, loc);
		}
	    }
	}
    }
}

/* Return a new set of bitmaps for a BB.  */

static struct tm_memopt_bitmaps *
tm_memopt_init_sets (void)
{
  struct tm_memopt_bitmaps *b
    = XOBNEW (&tm_memopt_obstack.obstack, struct tm_memopt_bitmaps);
  b->store_avail_in = BITMAP_ALLOC (&tm_memopt_obstack);
  b->store_avail_out = BITMAP_ALLOC (&tm_memopt_obstack);
  b->store_antic_in = BITMAP_ALLOC (&tm_memopt_obstack);
  b->store_antic_out = BITMAP_ALLOC (&tm_memopt_obstack);
  b->store_avail_out = BITMAP_ALLOC (&tm_memopt_obstack);
  b->read_avail_in = BITMAP_ALLOC (&tm_memopt_obstack);
  b->read_avail_out = BITMAP_ALLOC (&tm_memopt_obstack);
  b->read_local = BITMAP_ALLOC (&tm_memopt_obstack);
  b->store_local = BITMAP_ALLOC (&tm_memopt_obstack);
  return b;
}

/* Free sets computed for each BB.  */

static void
tm_memopt_free_sets (VEC (basic_block, heap) *blocks)
{
  size_t i;
  basic_block bb;

  for (i = 0; VEC_iterate (basic_block, blocks, i, bb); ++i)
    bb->aux = NULL;
}

/* Clear the visited bit for every basic block in BLOCKS.  */

static void
tm_memopt_clear_visited (VEC (basic_block, heap) *blocks)
{
  size_t i;
  basic_block bb;

  for (i = 0; VEC_iterate (basic_block, blocks, i, bb); ++i)
    BB_VISITED_P (bb) = false;
}

/* Replace TM load/stores with hints for the runtime.  We handle
   things like read-after-write, write-after-read, read-after-read,
   read-for-write, etc.  */

static unsigned int
execute_tm_memopt (void)
{
  struct tm_region *region;
  VEC (basic_block, heap) *bbs;

  tm_memopt_value_id = 0;
  tm_memopt_value_numbers = htab_create (10, tm_memop_hash, tm_memop_eq, free);

  for (region = all_tm_regions; region; region = region->next)
    {
      /* All the TM stores/loads in the current region.  */
      size_t i;
      basic_block bb;

      bitmap_obstack_initialize (&tm_memopt_obstack);

      /* Save all BBs for the current region.  */
      bbs = get_tm_region_blocks (region->entry_block,
				  region->exit_blocks,
				  region->irr_blocks,
				  NULL,
				  false);

      /* Collect all the memory operations.  */
      for (i = 0; VEC_iterate (basic_block, bbs, i, bb); ++i)
	{
	  bb->aux = tm_memopt_init_sets ();
	  tm_memopt_accumulate_memops (bb);
	}

      /* Solve data flow equations and transform each block accordingly.  */
      tm_memopt_clear_visited (bbs);
      tm_memopt_compute_available (region, bbs);
      tm_memopt_clear_visited (bbs);
      tm_memopt_compute_antic (region, bbs);
      tm_memopt_transform_blocks (bbs);

      tm_memopt_free_sets (bbs);
      VEC_free (basic_block, heap, bbs);
      bitmap_obstack_release (&tm_memopt_obstack);
      htab_empty (tm_memopt_value_numbers);
    }

  htab_delete (tm_memopt_value_numbers);
  return 0;
}

static bool
gate_tm_memopt (void)
{
  return flag_tm && optimize > 0;
}

struct gimple_opt_pass pass_tm_memopt =
{
 {
  GIMPLE_PASS,
  "tmmemopt",				/* name */
  gate_tm_memopt,			/* gate */
  execute_tm_memopt,			/* execute */
  NULL,					/* sub */
  NULL,					/* next */
  0,					/* static_pass_number */
  TV_TRANS_MEM,				/* tv_id */
  PROP_ssa | PROP_cfg,			/* properties_required */
  0,			                /* properties_provided */
  0,					/* properties_destroyed */
  0,					/* todo_flags_start */
  0,            			/* todo_flags_finish */
 }
};


/* Interprocedual analysis for the creation of transactional clones.
   The aim of this pass is to find which functions are referenced in
   a non-irrevocable transaction context, and for those over which
   we have control (or user directive), create a version of the
   function which uses only the transactional interface to reference
   protected memories.  This analysis proceeds in several steps:

     (1) Collect the set of all possible transactional clones:

	(a) For all local public functions marked tm_callable, push
	    it onto the tm_callee queue.

	(b) For all local functions, scan for calls in transaction blocks.
	    Push the caller and callee onto the tm_caller and tm_callee
	    queues.  Count the number of callers for each callee.

	(c) For each local function on the callee list, assume we will
	    create a transactional clone.  Push *all* calls onto the
	    callee queues; count the number of clone callers separately
	    to the number of original callers.

     (2) Propagate irrevocable status up the dominator tree:

	(a) Any external function on the callee list that is not marked
	    tm_callable is irrevocable.  Push all callers of such onto
	    a worklist.

	(b) For each function on the worklist, mark each block that
	    contains an irrevocable call.  Use the AND operator to
	    propagate that mark up the dominator tree.

	(c) If we reach the entry block for a possible transactional
	    clone, then the transactional clone is irrevocable, and
	    we should not create the clone after all.  Push all
	    callers onto the worklist.

	(d) Place tm_irrevocable calls at the beginning of the relevant
	    blocks.  Special case here is the entry block for the entire
	    transaction region; there we mark it GTMA_DOES_GO_IRREVOCABLE for
	    the library to begin the region in serial mode.  Decrement
	    the call count for all callees in the irrevocable region.

     (3) Create the transactional clones:

	Any tm_callee that still has a non-zero call count is cloned.
*/

/* This structure is stored in the AUX field of each cgraph_node.  */
struct tm_ipa_cg_data
{
  /* The clone of the function that got created.  */
  struct cgraph_node *clone;

  /* The tm regions in the normal function.  */
  struct tm_region *all_tm_regions;

  /* The blocks of the normal/clone functions that contain irrevocable
     calls, or blocks that are post-dominated by irrevocable calls.  */
  bitmap irrevocable_blocks_normal;
  bitmap irrevocable_blocks_clone;

  /* The blocks of the normal function that are involved in transactions.  */
  bitmap transaction_blocks_normal;

  /* The number of callers to the transactional clone of this function
     from normal and transactional clones respectively.  */
  unsigned tm_callers_normal;
  unsigned tm_callers_clone;

  /* True if all calls to this function's transactional clone
     are irrevocable.  Also automatically true if the function
     has no transactional clone.  */
  bool is_irrevocable;

  /* Flags indicating the presence of this function in various queues.  */
  bool in_callee_queue;
  bool in_worklist;

  /* Flags indicating the kind of scan desired while in the worklist.  */
  bool want_irr_scan_normal;
};

typedef VEC (cgraph_node_p, heap) *cgraph_node_queue;

/* Return the ipa data associated with NODE, allocating zeroed memory
   if necessary.  TRAVERSE_ALIASES is true if we must traverse aliases
   and set *NODE accordingly.  */

static struct tm_ipa_cg_data *
get_cg_data (struct cgraph_node **node, bool traverse_aliases)
{
  struct tm_ipa_cg_data *d;

  if (traverse_aliases && (*node)->alias)
    *node = cgraph_get_node ((*node)->thunk.alias);

  d = (struct tm_ipa_cg_data *) (*node)->symbol.aux;

  if (d == NULL)
    {
      d = (struct tm_ipa_cg_data *)
	obstack_alloc (&tm_obstack.obstack, sizeof (*d));
      (*node)->symbol.aux = (void *) d;
      memset (d, 0, sizeof (*d));
    }

  return d;
}

/* Add NODE to the end of QUEUE, unless IN_QUEUE_P indicates that
   it is already present.  */

static void
maybe_push_queue (struct cgraph_node *node,
		  cgraph_node_queue *queue_p, bool *in_queue_p)
{
  if (!*in_queue_p)
    {
      *in_queue_p = true;
      VEC_safe_push (cgraph_node_p, heap, *queue_p, node);
    }
}

/* A subroutine of ipa_tm_scan_calls_transaction and ipa_tm_scan_calls_clone.
   Queue all callees within block BB.  */

static void
ipa_tm_scan_calls_block (cgraph_node_queue *callees_p,
			 basic_block bb, bool for_clone)
{
  gimple_stmt_iterator gsi;

  for (gsi = gsi_start_bb (bb); !gsi_end_p (gsi); gsi_next (&gsi))
    {
      gimple stmt = gsi_stmt (gsi);
      if (is_gimple_call (stmt) && !is_tm_pure_call (stmt))
	{
	  tree fndecl = gimple_call_fndecl (stmt);
	  if (fndecl)
	    {
	      struct tm_ipa_cg_data *d;
	      unsigned *pcallers;
	      struct cgraph_node *node;

	      if (is_tm_ending_fndecl (fndecl))
		continue;
	      if (find_tm_replacement_function (fndecl))
		continue;

	      node = cgraph_get_node (fndecl);
	      gcc_assert (node != NULL);
	      d = get_cg_data (&node, true);

	      pcallers = (for_clone ? &d->tm_callers_clone
			  : &d->tm_callers_normal);
	      *pcallers += 1;

	      maybe_push_queue (node, callees_p, &d->in_callee_queue);
	    }
	}
    }
}

/* Scan all calls in NODE that are within a transaction region,
   and push the resulting nodes into the callee queue.  */

static void
ipa_tm_scan_calls_transaction (struct tm_ipa_cg_data *d,
			       cgraph_node_queue *callees_p)
{
  struct tm_region *r;

  d->transaction_blocks_normal = BITMAP_ALLOC (&tm_obstack);
  d->all_tm_regions = all_tm_regions;

  for (r = all_tm_regions; r; r = r->next)
    {
      VEC (basic_block, heap) *bbs;
      basic_block bb;
      unsigned i;

      bbs = get_tm_region_blocks (r->entry_block, r->exit_blocks, NULL,
				  d->transaction_blocks_normal, false);

      FOR_EACH_VEC_ELT (basic_block, bbs, i, bb)
	ipa_tm_scan_calls_block (callees_p, bb, false);

      VEC_free (basic_block, heap, bbs);
    }
}

/* Scan all calls in NODE as if this is the transactional clone,
   and push the destinations into the callee queue.  */

static void
ipa_tm_scan_calls_clone (struct cgraph_node *node,
			 cgraph_node_queue *callees_p)
{
  struct function *fn = DECL_STRUCT_FUNCTION (node->symbol.decl);
  basic_block bb;

  FOR_EACH_BB_FN (bb, fn)
    ipa_tm_scan_calls_block (callees_p, bb, true);
}

/* The function NODE has been detected to be irrevocable.  Push all
   of its callers onto WORKLIST for the purpose of re-scanning them.  */

static void
ipa_tm_note_irrevocable (struct cgraph_node *node,
			 cgraph_node_queue *worklist_p)
{
  struct tm_ipa_cg_data *d = get_cg_data (&node, true);
  struct cgraph_edge *e;

  d->is_irrevocable = true;

  for (e = node->callers; e ; e = e->next_caller)
    {
      basic_block bb;
      struct cgraph_node *caller;

      /* Don't examine recursive calls.  */
      if (e->caller == node)
	continue;
      /* Even if we think we can go irrevocable, believe the user
	 above all.  */
      if (is_tm_safe_or_pure (e->caller->symbol.decl))
	continue;

      caller = e->caller;
      d = get_cg_data (&caller, true);

      /* Check if the callee is in a transactional region.  If so,
	 schedule the function for normal re-scan as well.  */
      bb = gimple_bb (e->call_stmt);
      gcc_assert (bb != NULL);
      if (d->transaction_blocks_normal
	  && bitmap_bit_p (d->transaction_blocks_normal, bb->index))
	d->want_irr_scan_normal = true;

      maybe_push_queue (caller, worklist_p, &d->in_worklist);
    }
}

/* A subroutine of ipa_tm_scan_irr_blocks; return true iff any statement
   within the block is irrevocable.  */

static bool
ipa_tm_scan_irr_block (basic_block bb)
{
  gimple_stmt_iterator gsi;
  tree fn;

  for (gsi = gsi_start_bb (bb); !gsi_end_p (gsi); gsi_next (&gsi))
    {
      gimple stmt = gsi_stmt (gsi);
      switch (gimple_code (stmt))
	{
	case GIMPLE_ASSIGN:
	  if (gimple_assign_single_p (stmt))
	    {
	      tree lhs = gimple_assign_lhs (stmt);
	      tree rhs = gimple_assign_rhs1 (stmt);
	      if (volatile_var_p (lhs) || volatile_var_p (rhs))
		return true;
	    }
	  break;

	case GIMPLE_CALL:
	  {
	    tree lhs = gimple_call_lhs (stmt);
	    if (lhs && volatile_var_p (lhs))
	      return true;

	    if (is_tm_pure_call (stmt))
	      break;

	    fn = gimple_call_fn (stmt);

	    /* Functions with the attribute are by definition irrevocable.  */
	    if (is_tm_irrevocable (fn))
	      return true;

	    /* For direct function calls, go ahead and check for replacement
	       functions, or transitive irrevocable functions.  For indirect
	       functions, we'll ask the runtime.  */
	    if (TREE_CODE (fn) == ADDR_EXPR)
	      {
		struct tm_ipa_cg_data *d;
		struct cgraph_node *node;

		fn = TREE_OPERAND (fn, 0);
		if (is_tm_ending_fndecl (fn))
		  break;
		if (find_tm_replacement_function (fn))
		  break;

		node = cgraph_get_node(fn);
		d = get_cg_data (&node, true);

		/* Return true if irrevocable, but above all, believe
		   the user.  */
		if (d->is_irrevocable
		    && !is_tm_safe_or_pure (fn))
		  return true;
	      }
	    break;
	  }

	case GIMPLE_ASM:
	  /* ??? The Approved Method of indicating that an inline
	     assembly statement is not relevant to the transaction
	     is to wrap it in a __tm_waiver block.  This is not
	     yet implemented, so we can't check for it.  */
	  if (is_tm_safe (current_function_decl))
	    {
	      tree t = build1 (NOP_EXPR, void_type_node, size_zero_node);
	      SET_EXPR_LOCATION (t, gimple_location (stmt));
	      error ("%Kasm not allowed in %<transaction_safe%> function", t);
	    }
	  return true;

	default:
	  break;
	}
    }

  return false;
}

/* For each of the blocks seeded witin PQUEUE, walk the CFG looking
   for new irrevocable blocks, marking them in NEW_IRR.  Don't bother
   scanning past OLD_IRR or EXIT_BLOCKS.  */

static bool
ipa_tm_scan_irr_blocks (VEC (basic_block, heap) **pqueue, bitmap new_irr,
			bitmap old_irr, bitmap exit_blocks)
{
  bool any_new_irr = false;
  edge e;
  edge_iterator ei;
  bitmap visited_blocks = BITMAP_ALLOC (NULL);

  do
    {
      basic_block bb = VEC_pop (basic_block, *pqueue);

      /* Don't re-scan blocks we know already are irrevocable.  */
      if (old_irr && bitmap_bit_p (old_irr, bb->index))
	continue;

      if (ipa_tm_scan_irr_block (bb))
	{
	  bitmap_set_bit (new_irr, bb->index);
	  any_new_irr = true;
	}
      else if (exit_blocks == NULL || !bitmap_bit_p (exit_blocks, bb->index))
	{
	  FOR_EACH_EDGE (e, ei, bb->succs)
	    if (!bitmap_bit_p (visited_blocks, e->dest->index))
	      {
		bitmap_set_bit (visited_blocks, e->dest->index);
		VEC_safe_push (basic_block, heap, *pqueue, e->dest);
	      }
	}
    }
  while (!VEC_empty (basic_block, *pqueue));

  BITMAP_FREE (visited_blocks);

  return any_new_irr;
}

/* Propagate the irrevocable property both up and down the dominator tree.
   BB is the current block being scanned; EXIT_BLOCKS are the edges of the
   TM regions; OLD_IRR are the results of a previous scan of the dominator
   tree which has been fully propagated; NEW_IRR is the set of new blocks
   which are gaining the irrevocable property during the current scan.  */

static void
ipa_tm_propagate_irr (basic_block entry_block, bitmap new_irr,
		      bitmap old_irr, bitmap exit_blocks)
{
  VEC (basic_block, heap) *bbs;
  bitmap all_region_blocks;

  /* If this block is in the old set, no need to rescan.  */
  if (old_irr && bitmap_bit_p (old_irr, entry_block->index))
    return;

  all_region_blocks = BITMAP_ALLOC (&tm_obstack);
  bbs = get_tm_region_blocks (entry_block, exit_blocks, NULL,
			      all_region_blocks, false);
  do
    {
      basic_block bb = VEC_pop (basic_block, bbs);
      bool this_irr = bitmap_bit_p (new_irr, bb->index);
      bool all_son_irr = false;
      edge_iterator ei;
      edge e;

      /* Propagate up.  If my children are, I am too, but we must have
	 at least one child that is.  */
      if (!this_irr)
	{
	  FOR_EACH_EDGE (e, ei, bb->succs)
	    {
	      if (!bitmap_bit_p (new_irr, e->dest->index))
		{
		  all_son_irr = false;
		  break;
		}
	      else
		all_son_irr = true;
	    }
	  if (all_son_irr)
	    {
	      /* Add block to new_irr if it hasn't already been processed. */
	      if (!old_irr || !bitmap_bit_p (old_irr, bb->index))
		{
		  bitmap_set_bit (new_irr, bb->index);
		  this_irr = true;
		}
	    }
	}

      /* Propagate down to everyone we immediately dominate.  */
      if (this_irr)
	{
	  basic_block son;
	  for (son = first_dom_son (CDI_DOMINATORS, bb);
	       son;
	       son = next_dom_son (CDI_DOMINATORS, son))
	    {
	      /* Make sure block is actually in a TM region, and it
		 isn't already in old_irr.  */
	      if ((!old_irr || !bitmap_bit_p (old_irr, son->index))
		  && bitmap_bit_p (all_region_blocks, son->index))
		bitmap_set_bit (new_irr, son->index);
	    }
	}
    }
  while (!VEC_empty (basic_block, bbs));

  BITMAP_FREE (all_region_blocks);
  VEC_free (basic_block, heap, bbs);
}

static void
ipa_tm_decrement_clone_counts (basic_block bb, bool for_clone)
{
  gimple_stmt_iterator gsi;

  for (gsi = gsi_start_bb (bb); !gsi_end_p (gsi); gsi_next (&gsi))
    {
      gimple stmt = gsi_stmt (gsi);
      if (is_gimple_call (stmt) && !is_tm_pure_call (stmt))
	{
	  tree fndecl = gimple_call_fndecl (stmt);
	  if (fndecl)
	    {
	      struct tm_ipa_cg_data *d;
	      unsigned *pcallers;
	      struct cgraph_node *tnode;

	      if (is_tm_ending_fndecl (fndecl))
		continue;
	      if (find_tm_replacement_function (fndecl))
		continue;

	      tnode = cgraph_get_node (fndecl);
	      d = get_cg_data (&tnode, true);

	      pcallers = (for_clone ? &d->tm_callers_clone
			  : &d->tm_callers_normal);

	      gcc_assert (*pcallers > 0);
	      *pcallers -= 1;
	    }
	}
    }
}

/* (Re-)Scan the transaction blocks in NODE for calls to irrevocable functions,
   as well as other irrevocable actions such as inline assembly.  Mark all
   such blocks as irrevocable and decrement the number of calls to
   transactional clones.  Return true if, for the transactional clone, the
   entire function is irrevocable.  */

static bool
ipa_tm_scan_irr_function (struct cgraph_node *node, bool for_clone)
{
  struct tm_ipa_cg_data *d;
  bitmap new_irr, old_irr;
  VEC (basic_block, heap) *queue;
  bool ret = false;

  /* Builtin operators (operator new, and such).  */
  if (DECL_STRUCT_FUNCTION (node->symbol.decl) == NULL
      || DECL_STRUCT_FUNCTION (node->symbol.decl)->cfg == NULL)
    return false;

  push_cfun (DECL_STRUCT_FUNCTION (node->symbol.decl));
  calculate_dominance_info (CDI_DOMINATORS);

  d = get_cg_data (&node, true);
  queue = VEC_alloc (basic_block, heap, 10);
  new_irr = BITMAP_ALLOC (&tm_obstack);

  /* Scan each tm region, propagating irrevocable status through the tree.  */
  if (for_clone)
    {
      old_irr = d->irrevocable_blocks_clone;
      VEC_quick_push (basic_block, queue, single_succ (ENTRY_BLOCK_PTR));
      if (ipa_tm_scan_irr_blocks (&queue, new_irr, old_irr, NULL))
	{
	  ipa_tm_propagate_irr (single_succ (ENTRY_BLOCK_PTR), new_irr,
				old_irr, NULL);
	  ret = bitmap_bit_p (new_irr, single_succ (ENTRY_BLOCK_PTR)->index);
	}
    }
  else
    {
      struct tm_region *region;

      old_irr = d->irrevocable_blocks_normal;
      for (region = d->all_tm_regions; region; region = region->next)
	{
	  VEC_quick_push (basic_block, queue, region->entry_block);
	  if (ipa_tm_scan_irr_blocks (&queue, new_irr, old_irr,
				      region->exit_blocks))
	    ipa_tm_propagate_irr (region->entry_block, new_irr, old_irr,
				  region->exit_blocks);
	}
    }

  /* If we found any new irrevocable blocks, reduce the call count for
     transactional clones within the irrevocable blocks.  Save the new
     set of irrevocable blocks for next time.  */
  if (!bitmap_empty_p (new_irr))
    {
      bitmap_iterator bmi;
      unsigned i;

      EXECUTE_IF_SET_IN_BITMAP (new_irr, 0, i, bmi)
	ipa_tm_decrement_clone_counts (BASIC_BLOCK (i), for_clone);

      if (old_irr)
	{
	  bitmap_ior_into (old_irr, new_irr);
	  BITMAP_FREE (new_irr);
	}
      else if (for_clone)
	d->irrevocable_blocks_clone = new_irr;
      else
	d->irrevocable_blocks_normal = new_irr;

      if (dump_file && new_irr)
	{
	  const char *dname;
	  bitmap_iterator bmi;
	  unsigned i;

	  dname = lang_hooks.decl_printable_name (current_function_decl, 2);
	  EXECUTE_IF_SET_IN_BITMAP (new_irr, 0, i, bmi)
	    fprintf (dump_file, "%s: bb %d goes irrevocable\n", dname, i);
	}
    }
  else
    BITMAP_FREE (new_irr);

  VEC_free (basic_block, heap, queue);
  pop_cfun ();

  return ret;
}

/* Return true if, for the transactional clone of NODE, any call
   may enter irrevocable mode.  */

static bool
ipa_tm_mayenterirr_function (struct cgraph_node *node)
{
  struct tm_ipa_cg_data *d;
  tree decl;
  unsigned flags;

  d = get_cg_data (&node, true);
  decl = node->symbol.decl;
  flags = flags_from_decl_or_type (decl);

  /* Handle some TM builtins.  Ordinarily these aren't actually generated
     at this point, but handling these functions when written in by the
     user makes it easier to build unit tests.  */
  if (flags & ECF_TM_BUILTIN)
    return false;

  /* Filter out all functions that are marked.  */
  if (flags & ECF_TM_PURE)
    return false;
  if (is_tm_safe (decl))
    return false;
  if (is_tm_irrevocable (decl))
    return true;
  if (is_tm_callable (decl))
    return true;
  if (find_tm_replacement_function (decl))
    return true;

  /* If we aren't seeing the final version of the function we don't
     know what it will contain at runtime.  */
  if (cgraph_function_body_availability (node) < AVAIL_AVAILABLE)
    return true;

  /* If the function must go irrevocable, then of course true.  */
  if (d->is_irrevocable)
    return true;

  /* If there are any blocks marked irrevocable, then the function
     as a whole may enter irrevocable.  */
  if (d->irrevocable_blocks_clone)
    return true;

  /* We may have previously marked this function as tm_may_enter_irr;
     see pass_diagnose_tm_blocks.  */
  if (node->local.tm_may_enter_irr)
    return true;

  /* Recurse on the main body for aliases.  In general, this will
     result in one of the bits above being set so that we will not
     have to recurse next time.  */
  if (node->alias)
    return ipa_tm_mayenterirr_function (cgraph_get_node (node->thunk.alias));

  /* What remains is unmarked local functions without items that force
     the function to go irrevocable.  */
  return false;
}

/* Diagnose calls from transaction_safe functions to unmarked
   functions that are determined to not be safe.  */

static void
ipa_tm_diagnose_tm_safe (struct cgraph_node *node)
{
  struct cgraph_edge *e;

  for (e = node->callees; e ; e = e->next_callee)
    if (!is_tm_callable (e->callee->symbol.decl)
	&& e->callee->local.tm_may_enter_irr)
      error_at (gimple_location (e->call_stmt),
		"unsafe function call %qD within "
		"%<transaction_safe%> function", e->callee->symbol.decl);
}

/* Diagnose call from atomic transactions to unmarked functions
   that are determined to not be safe.  */

static void
ipa_tm_diagnose_transaction (struct cgraph_node *node,
			   struct tm_region *all_tm_regions)
{
  struct tm_region *r;

  for (r = all_tm_regions; r ; r = r->next)
    if (gimple_transaction_subcode (r->transaction_stmt) & GTMA_IS_RELAXED)
      {
	/* Atomic transactions can be nested inside relaxed.  */
	if (r->inner)
	  ipa_tm_diagnose_transaction (node, r->inner);
      }
    else
      {
	VEC (basic_block, heap) *bbs;
	gimple_stmt_iterator gsi;
	basic_block bb;
	size_t i;

	bbs = get_tm_region_blocks (r->entry_block, r->exit_blocks,
				    r->irr_blocks, NULL, false);

	for (i = 0; VEC_iterate (basic_block, bbs, i, bb); ++i)
	  for (gsi = gsi_start_bb (bb); !gsi_end_p (gsi); gsi_next (&gsi))
	    {
	      gimple stmt = gsi_stmt (gsi);
	      tree fndecl;

	      if (gimple_code (stmt) == GIMPLE_ASM)
		{
		  error_at (gimple_location (stmt),
			    "asm not allowed in atomic transaction");
		  continue;
		}

	      if (!is_gimple_call (stmt))
		continue;
	      fndecl = gimple_call_fndecl (stmt);

	      /* Indirect function calls have been diagnosed already.  */
	      if (!fndecl)
		continue;

	      /* Stop at the end of the transaction.  */
	      if (is_tm_ending_fndecl (fndecl))
		{
		  if (bitmap_bit_p (r->exit_blocks, bb->index))
		    break;
		  continue;
		}

	      /* Marked functions have been diagnosed already.  */
	      if (is_tm_pure_call (stmt))
		continue;
	      if (is_tm_callable (fndecl))
		continue;

	      if (cgraph_local_info (fndecl)->tm_may_enter_irr)
		error_at (gimple_location (stmt),
			  "unsafe function call %qD within "
			  "atomic transaction", fndecl);
	    }

	VEC_free (basic_block, heap, bbs);
      }
}

/* Return a transactional mangled name for the DECL_ASSEMBLER_NAME in
   OLD_DECL.  The returned value is a freshly malloced pointer that
   should be freed by the caller.  */

static tree
tm_mangle (tree old_asm_id)
{
  const char *old_asm_name;
  char *tm_name;
  void *alloc = NULL;
  struct demangle_component *dc;
  tree new_asm_id;

  /* Determine if the symbol is already a valid C++ mangled name.  Do this
     even for C, which might be interfacing with C++ code via appropriately
     ugly identifiers.  */
  /* ??? We could probably do just as well checking for "_Z" and be done.  */
  old_asm_name = IDENTIFIER_POINTER (old_asm_id);
  dc = cplus_demangle_v3_components (old_asm_name, DMGL_NO_OPTS, &alloc);

  if (dc == NULL)
    {
      char length[8];

    do_unencoded:
      sprintf (length, "%u", IDENTIFIER_LENGTH (old_asm_id));
      tm_name = concat ("_ZGTt", length, old_asm_name, NULL);
    }
  else
    {
      old_asm_name += 2;	/* Skip _Z */

      switch (dc->type)
	{
	case DEMANGLE_COMPONENT_TRANSACTION_CLONE:
	case DEMANGLE_COMPONENT_NONTRANSACTION_CLONE:
	  /* Don't play silly games, you!  */
	  goto do_unencoded;

	case DEMANGLE_COMPONENT_HIDDEN_ALIAS:
	  /* I'd really like to know if we can ever be passed one of
	     these from the C++ front end.  The Logical Thing would
	     seem that hidden-alias should be outer-most, so that we
	     get hidden-alias of a transaction-clone and not vice-versa.  */
	  old_asm_name += 2;
	  break;

	default:
	  break;
	}

      tm_name = concat ("_ZGTt", old_asm_name, NULL);
    }
  free (alloc);

  new_asm_id = get_identifier (tm_name);
  free (tm_name);

  return new_asm_id;
}

static inline void
ipa_tm_mark_force_output_node (struct cgraph_node *node)
{
  cgraph_mark_force_output_node (node);
  /* ??? function_and_variable_visibility will reset
     the needed bit, without actually checking.  */
  node->analyzed = 1;
}

/* Callback data for ipa_tm_create_version_alias.  */
struct create_version_alias_info
{
  struct cgraph_node *old_node;
  tree new_decl;
};

/* A subroutine of ipa_tm_create_version, called via
   cgraph_for_node_and_aliases.  Create new tm clones for each of
   the existing aliases.  */
static bool
ipa_tm_create_version_alias (struct cgraph_node *node, void *data)
{
  struct create_version_alias_info *info
    = (struct create_version_alias_info *)data;
  tree old_decl, new_decl, tm_name;
  struct cgraph_node *new_node;

  if (!node->same_body_alias)
    return false;

  old_decl = node->symbol.decl;
  tm_name = tm_mangle (DECL_ASSEMBLER_NAME (old_decl));
  new_decl = build_decl (DECL_SOURCE_LOCATION (old_decl),
			 TREE_CODE (old_decl), tm_name,
			 TREE_TYPE (old_decl));

  SET_DECL_ASSEMBLER_NAME (new_decl, tm_name);
  SET_DECL_RTL (new_decl, NULL);

  /* Based loosely on C++'s make_alias_for().  */
  TREE_PUBLIC (new_decl) = TREE_PUBLIC (old_decl);
  DECL_CONTEXT (new_decl) = DECL_CONTEXT (old_decl);
  DECL_LANG_SPECIFIC (new_decl) = DECL_LANG_SPECIFIC (old_decl);
  TREE_READONLY (new_decl) = TREE_READONLY (old_decl);
  DECL_EXTERNAL (new_decl) = 0;
  DECL_ARTIFICIAL (new_decl) = 1;
  TREE_ADDRESSABLE (new_decl) = 1;
  TREE_USED (new_decl) = 1;
  TREE_SYMBOL_REFERENCED (tm_name) = 1;

  /* Perform the same remapping to the comdat group.  */
  if (DECL_ONE_ONLY (new_decl))
    DECL_COMDAT_GROUP (new_decl) = tm_mangle (DECL_COMDAT_GROUP (old_decl));

  new_node = cgraph_same_body_alias (NULL, new_decl, info->new_decl);
  new_node->tm_clone = true;
  new_node->symbol.externally_visible = info->old_node->symbol.externally_visible;
  /* ?? Do not traverse aliases here.  */
  get_cg_data (&node, false)->clone = new_node;

  record_tm_clone_pair (old_decl, new_decl);

<<<<<<< HEAD
  if (info->old_node->needed
      || ipa_ref_list_first_refering (&info->old_node->ref_list))
    ipa_tm_mark_needed_node (new_node);
=======
  if (info->old_node->symbol.force_output
      || ipa_ref_list_first_referring (&info->old_node->symbol.ref_list))
    ipa_tm_mark_force_output_node (new_node);
>>>>>>> 747e4b8f
  return false;
}

/* Create a copy of the function (possibly declaration only) of OLD_NODE,
   appropriate for the transactional clone.  */

static void
ipa_tm_create_version (struct cgraph_node *old_node)
{
  tree new_decl, old_decl, tm_name;
  struct cgraph_node *new_node;

  old_decl = old_node->symbol.decl;
  new_decl = copy_node (old_decl);

  /* DECL_ASSEMBLER_NAME needs to be set before we call
     cgraph_copy_node_for_versioning below, because cgraph_node will
     fill the assembler_name_hash.  */
  tm_name = tm_mangle (DECL_ASSEMBLER_NAME (old_decl));
  SET_DECL_ASSEMBLER_NAME (new_decl, tm_name);
  SET_DECL_RTL (new_decl, NULL);
  TREE_SYMBOL_REFERENCED (tm_name) = 1;

  /* Perform the same remapping to the comdat group.  */
  if (DECL_ONE_ONLY (new_decl))
    DECL_COMDAT_GROUP (new_decl) = tm_mangle (DECL_COMDAT_GROUP (old_decl));

  new_node = cgraph_copy_node_for_versioning (old_node, new_decl, NULL, NULL);
  new_node->symbol.externally_visible = old_node->symbol.externally_visible;
  new_node->lowered = true;
  new_node->tm_clone = 1;
  get_cg_data (&old_node, true)->clone = new_node;

  if (cgraph_function_body_availability (old_node) >= AVAIL_OVERWRITABLE)
    {
      /* Remap extern inline to static inline.  */
      /* ??? Is it worth trying to use make_decl_one_only?  */
      if (DECL_DECLARED_INLINE_P (new_decl) && DECL_EXTERNAL (new_decl))
	{
	  DECL_EXTERNAL (new_decl) = 0;
	  TREE_PUBLIC (new_decl) = 0;
	  DECL_WEAK (new_decl) = 0;
	}

      tree_function_versioning (old_decl, new_decl, NULL, false, NULL, false,
				NULL, NULL);
    }

  record_tm_clone_pair (old_decl, new_decl);

  cgraph_call_function_insertion_hooks (new_node);
<<<<<<< HEAD
  if (old_node->needed
      || ipa_ref_list_first_refering (&old_node->ref_list))
    ipa_tm_mark_needed_node (new_node);
=======
  if (old_node->symbol.force_output
      || ipa_ref_list_first_referring (&old_node->symbol.ref_list))
    ipa_tm_mark_force_output_node (new_node);
>>>>>>> 747e4b8f

  /* Do the same thing, but for any aliases of the original node.  */
  {
    struct create_version_alias_info data;
    data.old_node = old_node;
    data.new_decl = new_decl;
    cgraph_for_node_and_aliases (old_node, ipa_tm_create_version_alias,
				 &data, true);
  }
}

/* Construct a call to TM_IRREVOCABLE and insert it at the beginning of BB.  */

static void
ipa_tm_insert_irr_call (struct cgraph_node *node, struct tm_region *region,
			basic_block bb)
{
  gimple_stmt_iterator gsi;
  gimple g;

  transaction_subcode_ior (region, GTMA_MAY_ENTER_IRREVOCABLE);

  g = gimple_build_call (builtin_decl_explicit (BUILT_IN_TM_IRREVOCABLE),
			 1, build_int_cst (NULL_TREE, MODE_SERIALIRREVOCABLE));

  split_block_after_labels (bb);
  gsi = gsi_after_labels (bb);
  gsi_insert_before (&gsi, g, GSI_SAME_STMT);

  cgraph_create_edge (node,
	       cgraph_get_create_node
		  (builtin_decl_explicit (BUILT_IN_TM_IRREVOCABLE)),
		      g, 0,
		      compute_call_stmt_bb_frequency (node->symbol.decl,
						      gimple_bb (g)));
}

/* Construct a call to TM_GETTMCLONE and insert it before GSI.  */

static bool
ipa_tm_insert_gettmclone_call (struct cgraph_node *node,
			       struct tm_region *region,
			       gimple_stmt_iterator *gsi, gimple stmt)
{
  tree gettm_fn, ret, old_fn, callfn;
  gimple g, g2;
  bool safe;

  old_fn = gimple_call_fn (stmt);

  if (TREE_CODE (old_fn) == ADDR_EXPR)
    {
      tree fndecl = TREE_OPERAND (old_fn, 0);
      tree clone = get_tm_clone_pair (fndecl);

      /* By transforming the call into a TM_GETTMCLONE, we are
	 technically taking the address of the original function and
	 its clone.  Explain this so inlining will know this function
	 is needed.  */
      cgraph_mark_address_taken_node (cgraph_get_node (fndecl));
      if (clone)
	cgraph_mark_address_taken_node (cgraph_get_node (clone));
    }

  safe = is_tm_safe (TREE_TYPE (old_fn));
  gettm_fn = builtin_decl_explicit (safe ? BUILT_IN_TM_GETTMCLONE_SAFE
				    : BUILT_IN_TM_GETTMCLONE_IRR);
  ret = create_tmp_var (ptr_type_node, NULL);

  if (!safe)
    transaction_subcode_ior (region, GTMA_MAY_ENTER_IRREVOCABLE);

  /* Discard OBJ_TYPE_REF, since we weren't able to fold it.  */
  if (TREE_CODE (old_fn) == OBJ_TYPE_REF)
    old_fn = OBJ_TYPE_REF_EXPR (old_fn);

  g = gimple_build_call (gettm_fn, 1, old_fn);
  ret = make_ssa_name (ret, g);
  gimple_call_set_lhs (g, ret);

  gsi_insert_before (gsi, g, GSI_SAME_STMT);

  cgraph_create_edge (node, cgraph_get_create_node (gettm_fn), g, 0,
		      compute_call_stmt_bb_frequency (node->symbol.decl,
						      gimple_bb(g)));

  /* Cast return value from tm_gettmclone* into appropriate function
     pointer.  */
  callfn = create_tmp_var (TREE_TYPE (old_fn), NULL);
  g2 = gimple_build_assign (callfn,
			    fold_build1 (NOP_EXPR, TREE_TYPE (callfn), ret));
  callfn = make_ssa_name (callfn, g2);
  gimple_assign_set_lhs (g2, callfn);
  gsi_insert_before (gsi, g2, GSI_SAME_STMT);

  /* ??? This is a hack to preserve the NOTHROW bit on the call,
     which we would have derived from the decl.  Failure to save
     this bit means we might have to split the basic block.  */
  if (gimple_call_nothrow_p (stmt))
    gimple_call_set_nothrow (stmt, true);

  gimple_call_set_fn (stmt, callfn);

  /* Discarding OBJ_TYPE_REF above may produce incompatible LHS and RHS
     for a call statement.  Fix it.  */
  {
    tree lhs = gimple_call_lhs (stmt);
    tree rettype = TREE_TYPE (gimple_call_fntype (stmt));
    if (lhs
	&& !useless_type_conversion_p (TREE_TYPE (lhs), rettype))
    {
      tree temp;

      temp = create_tmp_reg (rettype, 0);
      gimple_call_set_lhs (stmt, temp);

      g2 = gimple_build_assign (lhs,
				fold_build1 (VIEW_CONVERT_EXPR,
					     TREE_TYPE (lhs), temp));
      gsi_insert_after (gsi, g2, GSI_SAME_STMT);
    }
  }

  update_stmt (stmt);

  return true;
}

/* Helper function for ipa_tm_transform_calls*.  Given a call
   statement in GSI which resides inside transaction REGION, redirect
   the call to either its wrapper function, or its clone.  */

static void
ipa_tm_transform_calls_redirect (struct cgraph_node *node,
				 struct tm_region *region,
				 gimple_stmt_iterator *gsi,
				 bool *need_ssa_rename_p)
{
  gimple stmt = gsi_stmt (*gsi);
  struct cgraph_node *new_node;
  struct cgraph_edge *e = cgraph_edge (node, stmt);
  tree fndecl = gimple_call_fndecl (stmt);

  /* For indirect calls, pass the address through the runtime.  */
  if (fndecl == NULL)
    {
      *need_ssa_rename_p |=
	ipa_tm_insert_gettmclone_call (node, region, gsi, stmt);
      return;
    }

  /* Handle some TM builtins.  Ordinarily these aren't actually generated
     at this point, but handling these functions when written in by the
     user makes it easier to build unit tests.  */
  if (flags_from_decl_or_type (fndecl) & ECF_TM_BUILTIN)
    return;

  /* Fixup recursive calls inside clones.  */
  /* ??? Why did cgraph_copy_node_for_versioning update the call edges
     for recursion but not update the call statements themselves?  */
  if (e->caller == e->callee && decl_is_tm_clone (current_function_decl))
    {
      gimple_call_set_fndecl (stmt, current_function_decl);
      return;
    }

  /* If there is a replacement, use it.  */
  fndecl = find_tm_replacement_function (fndecl);
  if (fndecl)
    {
      new_node = cgraph_get_create_node (fndecl);

      /* ??? Mark all transaction_wrap functions tm_may_enter_irr.

	 We can't do this earlier in record_tm_replacement because
	 cgraph_remove_unreachable_nodes is called before we inject
	 references to the node.  Further, we can't do this in some
	 nice central place in ipa_tm_execute because we don't have
	 the exact list of wrapper functions that would be used.
	 Marking more wrappers than necessary results in the creation
	 of unnecessary cgraph_nodes, which can cause some of the
	 other IPA passes to crash.

	 We do need to mark these nodes so that we get the proper
	 result in expand_call_tm.  */
      /* ??? This seems broken.  How is it that we're marking the
	 CALLEE as may_enter_irr?  Surely we should be marking the
	 CALLER.  Also note that find_tm_replacement_function also
	 contains mappings into the TM runtime, e.g. memcpy.  These
	 we know won't go irrevocable.  */
      new_node->local.tm_may_enter_irr = 1;
    }
  else
    {
      struct tm_ipa_cg_data *d;
      struct cgraph_node *tnode = e->callee;

      d = get_cg_data (&tnode, true);
      new_node = d->clone;

      /* As we've already skipped pure calls and appropriate builtins,
	 and we've already marked irrevocable blocks, if we can't come
	 up with a static replacement, then ask the runtime.  */
      if (new_node == NULL)
	{
	  *need_ssa_rename_p |=
	    ipa_tm_insert_gettmclone_call (node, region, gsi, stmt);
	  return;
	}

      fndecl = new_node->symbol.decl;
    }

  cgraph_redirect_edge_callee (e, new_node);
  gimple_call_set_fndecl (stmt, fndecl);
}

/* Helper function for ipa_tm_transform_calls.  For a given BB,
   install calls to tm_irrevocable when IRR_BLOCKS are reached,
   redirect other calls to the generated transactional clone.  */

static bool
ipa_tm_transform_calls_1 (struct cgraph_node *node, struct tm_region *region,
			  basic_block bb, bitmap irr_blocks)
{
  gimple_stmt_iterator gsi;
  bool need_ssa_rename = false;

  if (irr_blocks && bitmap_bit_p (irr_blocks, bb->index))
    {
      ipa_tm_insert_irr_call (node, region, bb);
      return true;
    }

  for (gsi = gsi_start_bb (bb); !gsi_end_p (gsi); gsi_next (&gsi))
    {
      gimple stmt = gsi_stmt (gsi);

      if (!is_gimple_call (stmt))
	continue;
      if (is_tm_pure_call (stmt))
	continue;

      /* Redirect edges to the appropriate replacement or clone.  */
      ipa_tm_transform_calls_redirect (node, region, &gsi, &need_ssa_rename);
    }

  return need_ssa_rename;
}

/* Walk the CFG for REGION, beginning at BB.  Install calls to
   tm_irrevocable when IRR_BLOCKS are reached, redirect other calls to
   the generated transactional clone.  */

static bool
ipa_tm_transform_calls (struct cgraph_node *node, struct tm_region *region,
			basic_block bb, bitmap irr_blocks)
{
  bool need_ssa_rename = false;
  edge e;
  edge_iterator ei;
  VEC(basic_block, heap) *queue = NULL;
  bitmap visited_blocks = BITMAP_ALLOC (NULL);

  VEC_safe_push (basic_block, heap, queue, bb);
  do
    {
      bb = VEC_pop (basic_block, queue);

      need_ssa_rename |=
	ipa_tm_transform_calls_1 (node, region, bb, irr_blocks);

      if (irr_blocks && bitmap_bit_p (irr_blocks, bb->index))
	continue;

      if (region && bitmap_bit_p (region->exit_blocks, bb->index))
	continue;

      FOR_EACH_EDGE (e, ei, bb->succs)
	if (!bitmap_bit_p (visited_blocks, e->dest->index))
	  {
	    bitmap_set_bit (visited_blocks, e->dest->index);
	    VEC_safe_push (basic_block, heap, queue, e->dest);
	  }
    }
  while (!VEC_empty (basic_block, queue));

  VEC_free (basic_block, heap, queue);
  BITMAP_FREE (visited_blocks);

  return need_ssa_rename;
}

/* Transform the calls within the TM regions within NODE.  */

static void
ipa_tm_transform_transaction (struct cgraph_node *node)
{
  struct tm_ipa_cg_data *d;
  struct tm_region *region;
  bool need_ssa_rename = false;

  d = get_cg_data (&node, true);

  push_cfun (DECL_STRUCT_FUNCTION (node->symbol.decl));
  calculate_dominance_info (CDI_DOMINATORS);

  for (region = d->all_tm_regions; region; region = region->next)
    {
      /* If we're sure to go irrevocable, don't transform anything.  */
      if (d->irrevocable_blocks_normal
	  && bitmap_bit_p (d->irrevocable_blocks_normal,
			   region->entry_block->index))
	{
	  transaction_subcode_ior (region, GTMA_DOES_GO_IRREVOCABLE);
	  transaction_subcode_ior (region, GTMA_MAY_ENTER_IRREVOCABLE);
	  continue;
	}

      need_ssa_rename |=
	ipa_tm_transform_calls (node, region, region->entry_block,
				d->irrevocable_blocks_normal);
    }

  if (need_ssa_rename)
    update_ssa (TODO_update_ssa_only_virtuals);

  pop_cfun ();
}

/* Transform the calls within the transactional clone of NODE.  */

static void
ipa_tm_transform_clone (struct cgraph_node *node)
{
  struct tm_ipa_cg_data *d;
  bool need_ssa_rename;

  d = get_cg_data (&node, true);

  /* If this function makes no calls and has no irrevocable blocks,
     then there's nothing to do.  */
  /* ??? Remove non-aborting top-level transactions.  */
  if (!node->callees && !node->indirect_calls && !d->irrevocable_blocks_clone)
    return;

  push_cfun (DECL_STRUCT_FUNCTION (d->clone->symbol.decl));
  calculate_dominance_info (CDI_DOMINATORS);

  need_ssa_rename =
    ipa_tm_transform_calls (d->clone, NULL, single_succ (ENTRY_BLOCK_PTR),
			    d->irrevocable_blocks_clone);

  if (need_ssa_rename)
    update_ssa (TODO_update_ssa_only_virtuals);

  pop_cfun ();
}

/* Main entry point for the transactional memory IPA pass.  */

static unsigned int
ipa_tm_execute (void)
{
  cgraph_node_queue tm_callees = NULL;
  /* List of functions that will go irrevocable.  */
  cgraph_node_queue irr_worklist = NULL;

  struct cgraph_node *node;
  struct tm_ipa_cg_data *d;
  enum availability a;
  unsigned int i;

#ifdef ENABLE_CHECKING
  verify_cgraph ();
#endif

  bitmap_obstack_initialize (&tm_obstack);

  /* For all local functions marked tm_callable, queue them.  */
  FOR_EACH_DEFINED_FUNCTION (node)
    if (is_tm_callable (node->symbol.decl)
	&& cgraph_function_body_availability (node) >= AVAIL_OVERWRITABLE)
      {
	d = get_cg_data (&node, true);
	maybe_push_queue (node, &tm_callees, &d->in_callee_queue);
      }

  /* For all local reachable functions...  */
  FOR_EACH_DEFINED_FUNCTION (node)
    if (node->lowered
	&& cgraph_function_body_availability (node) >= AVAIL_OVERWRITABLE)
      {
	/* ... marked tm_pure, record that fact for the runtime by
	   indicating that the pure function is its own tm_callable.
	   No need to do this if the function's address can't be taken.  */
	if (is_tm_pure (node->symbol.decl))
	  {
	    if (!node->local.local)
	      record_tm_clone_pair (node->symbol.decl, node->symbol.decl);
	    continue;
	  }

	push_cfun (DECL_STRUCT_FUNCTION (node->symbol.decl));
	calculate_dominance_info (CDI_DOMINATORS);

	tm_region_init (NULL);
	if (all_tm_regions)
	  {
	    d = get_cg_data (&node, true);

	    /* Scan for calls that are in each transaction.  */
	    ipa_tm_scan_calls_transaction (d, &tm_callees);

	    /* Put it in the worklist so we can scan the function
	       later (ipa_tm_scan_irr_function) and mark the
	       irrevocable blocks.  */
	    maybe_push_queue (node, &irr_worklist, &d->in_worklist);
	    d->want_irr_scan_normal = true;
	  }

	pop_cfun ();
      }

  /* For every local function on the callee list, scan as if we will be
     creating a transactional clone, queueing all new functions we find
     along the way.  */
  for (i = 0; i < VEC_length (cgraph_node_p, tm_callees); ++i)
    {
      node = VEC_index (cgraph_node_p, tm_callees, i);
      a = cgraph_function_body_availability (node);
      d = get_cg_data (&node, true);

      /* Put it in the worklist so we can scan the function later
	 (ipa_tm_scan_irr_function) and mark the irrevocable
	 blocks.  */
      maybe_push_queue (node, &irr_worklist, &d->in_worklist);

      /* Some callees cannot be arbitrarily cloned.  These will always be
	 irrevocable.  Mark these now, so that we need not scan them.  */
      if (is_tm_irrevocable (node->symbol.decl))
	ipa_tm_note_irrevocable (node, &irr_worklist);
      else if (a <= AVAIL_NOT_AVAILABLE
	       && !is_tm_safe_or_pure (node->symbol.decl))
	ipa_tm_note_irrevocable (node, &irr_worklist);
      else if (a >= AVAIL_OVERWRITABLE)
	{
	  if (!tree_versionable_function_p (node->symbol.decl))
	    ipa_tm_note_irrevocable (node, &irr_worklist);
	  else if (!d->is_irrevocable)
	    {
	      /* If this is an alias, make sure its base is queued as well.
		 we need not scan the callees now, as the base will do.  */
	      if (node->alias)
		{
		  node = cgraph_get_node (node->thunk.alias);
		  d = get_cg_data (&node, true);
		  maybe_push_queue (node, &tm_callees, &d->in_callee_queue);
		  continue;
		}

	      /* Add all nodes called by this function into
		 tm_callees as well.  */
	      ipa_tm_scan_calls_clone (node, &tm_callees);
	    }
	}
    }

  /* Iterate scans until no more work to be done.  Prefer not to use
     VEC_pop because the worklist tends to follow a breadth-first
     search of the callgraph, which should allow convergance with a
     minimum number of scans.  But we also don't want the worklist
     array to grow without bound, so we shift the array up periodically.  */
  for (i = 0; i < VEC_length (cgraph_node_p, irr_worklist); ++i)
    {
      if (i > 256 && i == VEC_length (cgraph_node_p, irr_worklist) / 8)
	{
	  VEC_block_remove (cgraph_node_p, irr_worklist, 0, i);
	  i = 0;
	}

      node = VEC_index (cgraph_node_p, irr_worklist, i);
      d = get_cg_data (&node, true);
      d->in_worklist = false;

      if (d->want_irr_scan_normal)
	{
	  d->want_irr_scan_normal = false;
	  ipa_tm_scan_irr_function (node, false);
	}
      if (d->in_callee_queue && ipa_tm_scan_irr_function (node, true))
	ipa_tm_note_irrevocable (node, &irr_worklist);
    }

  /* For every function on the callee list, collect the tm_may_enter_irr
     bit on the node.  */
  VEC_truncate (cgraph_node_p, irr_worklist, 0);
  for (i = 0; i < VEC_length (cgraph_node_p, tm_callees); ++i)
    {
      node = VEC_index (cgraph_node_p, tm_callees, i);
      if (ipa_tm_mayenterirr_function (node))
	{
	  d = get_cg_data (&node, true);
	  gcc_assert (d->in_worklist == false);
	  maybe_push_queue (node, &irr_worklist, &d->in_worklist);
	}
    }

  /* Propagate the tm_may_enter_irr bit to callers until stable.  */
  for (i = 0; i < VEC_length (cgraph_node_p, irr_worklist); ++i)
    {
      struct cgraph_node *caller;
      struct cgraph_edge *e;
      struct ipa_ref *ref;
      unsigned j;

      if (i > 256 && i == VEC_length (cgraph_node_p, irr_worklist) / 8)
	{
	  VEC_block_remove (cgraph_node_p, irr_worklist, 0, i);
	  i = 0;
	}

      node = VEC_index (cgraph_node_p, irr_worklist, i);
      d = get_cg_data (&node, true);
      d->in_worklist = false;
      node->local.tm_may_enter_irr = true;

      /* Propagate back to normal callers.  */
      for (e = node->callers; e ; e = e->next_caller)
	{
	  caller = e->caller;
	  if (!is_tm_safe_or_pure (caller->symbol.decl)
	      && !caller->local.tm_may_enter_irr)
	    {
	      d = get_cg_data (&caller, true);
	      maybe_push_queue (caller, &irr_worklist, &d->in_worklist);
	    }
	}

      /* Propagate back to referring aliases as well.  */
      for (j = 0; ipa_ref_list_referring_iterate (&node->symbol.ref_list, j, ref); j++)
	{
	  caller = cgraph (ref->referring);
	  if (ref->use == IPA_REF_ALIAS
	      && !caller->local.tm_may_enter_irr)
	    {
	      /* ?? Do not traverse aliases here.  */
	      d = get_cg_data (&caller, false);
	      maybe_push_queue (caller, &irr_worklist, &d->in_worklist);
	    }
	}
    }

  /* Now validate all tm_safe functions, and all atomic regions in
     other functions.  */
  FOR_EACH_DEFINED_FUNCTION (node)
    if (node->lowered
	&& cgraph_function_body_availability (node) >= AVAIL_OVERWRITABLE)
      {
	d = get_cg_data (&node, true);
	if (is_tm_safe (node->symbol.decl))
	  ipa_tm_diagnose_tm_safe (node);
	else if (d->all_tm_regions)
	  ipa_tm_diagnose_transaction (node, d->all_tm_regions);
      }

  /* Create clones.  Do those that are not irrevocable and have a
     positive call count.  Do those publicly visible functions that
     the user directed us to clone.  */
  for (i = 0; i < VEC_length (cgraph_node_p, tm_callees); ++i)
    {
      bool doit = false;

      node = VEC_index (cgraph_node_p, tm_callees, i);
      if (node->same_body_alias)
	continue;

      a = cgraph_function_body_availability (node);
      d = get_cg_data (&node, true);

      if (a <= AVAIL_NOT_AVAILABLE)
	doit = is_tm_callable (node->symbol.decl);
      else if (a <= AVAIL_AVAILABLE && is_tm_callable (node->symbol.decl))
	doit = true;
      else if (!d->is_irrevocable
	       && d->tm_callers_normal + d->tm_callers_clone > 0)
	doit = true;

      if (doit)
	ipa_tm_create_version (node);
    }

  /* Redirect calls to the new clones, and insert irrevocable marks.  */
  for (i = 0; i < VEC_length (cgraph_node_p, tm_callees); ++i)
    {
      node = VEC_index (cgraph_node_p, tm_callees, i);
      if (node->analyzed)
	{
	  d = get_cg_data (&node, true);
	  if (d->clone)
	    ipa_tm_transform_clone (node);
	}
    }
  FOR_EACH_DEFINED_FUNCTION (node)
    if (node->lowered
	&& cgraph_function_body_availability (node) >= AVAIL_OVERWRITABLE)
      {
	d = get_cg_data (&node, true);
	if (d->all_tm_regions)
	  ipa_tm_transform_transaction (node);
      }

  /* Free and clear all data structures.  */
  VEC_free (cgraph_node_p, heap, tm_callees);
  VEC_free (cgraph_node_p, heap, irr_worklist);
  bitmap_obstack_release (&tm_obstack);

  FOR_EACH_FUNCTION (node)
    node->symbol.aux = NULL;

#ifdef ENABLE_CHECKING
  verify_cgraph ();
#endif

  return 0;
}

struct simple_ipa_opt_pass pass_ipa_tm =
{
 {
  SIMPLE_IPA_PASS,
  "tmipa",				/* name */
  gate_tm,				/* gate */
  ipa_tm_execute,			/* execute */
  NULL,					/* sub */
  NULL,					/* next */
  0,					/* static_pass_number */
  TV_TRANS_MEM,				/* tv_id */
  PROP_ssa | PROP_cfg,			/* properties_required */
  0,			                /* properties_provided */
  0,					/* properties_destroyed */
  0,					/* todo_flags_start */
  0,             			/* todo_flags_finish */
 },
};

#include "gt-trans-mem.h"<|MERGE_RESOLUTION|>--- conflicted
+++ resolved
@@ -4388,15 +4388,9 @@
 
   record_tm_clone_pair (old_decl, new_decl);
 
-<<<<<<< HEAD
-  if (info->old_node->needed
-      || ipa_ref_list_first_refering (&info->old_node->ref_list))
-    ipa_tm_mark_needed_node (new_node);
-=======
   if (info->old_node->symbol.force_output
       || ipa_ref_list_first_referring (&info->old_node->symbol.ref_list))
     ipa_tm_mark_force_output_node (new_node);
->>>>>>> 747e4b8f
   return false;
 }
 
@@ -4448,15 +4442,9 @@
   record_tm_clone_pair (old_decl, new_decl);
 
   cgraph_call_function_insertion_hooks (new_node);
-<<<<<<< HEAD
-  if (old_node->needed
-      || ipa_ref_list_first_refering (&old_node->ref_list))
-    ipa_tm_mark_needed_node (new_node);
-=======
   if (old_node->symbol.force_output
       || ipa_ref_list_first_referring (&old_node->symbol.ref_list))
     ipa_tm_mark_force_output_node (new_node);
->>>>>>> 747e4b8f
 
   /* Do the same thing, but for any aliases of the original node.  */
   {
