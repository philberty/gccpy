--- conflicted
+++ resolved
@@ -1644,315 +1644,6 @@
   return DECL_POSSIBLY_INLINED (decl);
 }
 
-<<<<<<< HEAD
-/* Create clone of E in the node N represented by CALL_EXPR the callgraph.  */
-struct cgraph_edge *
-cgraph_clone_edge (struct cgraph_edge *e, struct cgraph_node *n,
-		   gimple call_stmt, unsigned stmt_uid, gcov_type count_scale,
-		   int freq_scale, bool update_original)
-{
-  struct cgraph_edge *new_edge;
-  gcov_type count = e->count * count_scale / REG_BR_PROB_BASE;
-  gcov_type freq;
-
-  /* We do not want to ignore loop nest after frequency drops to 0.  */
-  if (!freq_scale)
-    freq_scale = 1;
-  freq = e->frequency * (gcov_type) freq_scale / CGRAPH_FREQ_BASE;
-  if (freq > CGRAPH_FREQ_MAX)
-    freq = CGRAPH_FREQ_MAX;
-
-  if (e->indirect_unknown_callee)
-    {
-      tree decl;
-
-      if (call_stmt && (decl = gimple_call_fndecl (call_stmt)))
-	{
-	  struct cgraph_node *callee = cgraph_get_node (decl);
-	  gcc_checking_assert (callee);
-	  new_edge = cgraph_create_edge (n, callee, call_stmt, count, freq);
-	}
-      else
-	{
-	  new_edge = cgraph_create_indirect_edge (n, call_stmt,
-						  e->indirect_info->ecf_flags,
-						  count, freq);
-	  *new_edge->indirect_info = *e->indirect_info;
-	}
-    }
-  else
-    {
-      new_edge = cgraph_create_edge (n, e->callee, call_stmt, count, freq);
-      if (e->indirect_info)
-	{
-	  new_edge->indirect_info
-	    = ggc_alloc_cleared_cgraph_indirect_call_info ();
-	  *new_edge->indirect_info = *e->indirect_info;
-	}
-    }
-
-  new_edge->inline_failed = e->inline_failed;
-  new_edge->indirect_inlining_edge = e->indirect_inlining_edge;
-  new_edge->lto_stmt_uid = stmt_uid;
-  /* Clone flags that depend on call_stmt availability manually.  */
-  new_edge->can_throw_external = e->can_throw_external;
-  new_edge->call_stmt_cannot_inline_p = e->call_stmt_cannot_inline_p;
-  if (update_original)
-    {
-      e->count -= new_edge->count;
-      if (e->count < 0)
-	e->count = 0;
-    }
-  cgraph_call_edge_duplication_hooks (e, new_edge);
-  return new_edge;
-}
-
-
-/* Create node representing clone of N executed COUNT times.  Decrease
-   the execution counts from original node too.
-   The new clone will have decl set to DECL that may or may not be the same
-   as decl of N.
-
-   When UPDATE_ORIGINAL is true, the counts are subtracted from the original
-   function's profile to reflect the fact that part of execution is handled
-   by node.  
-   When CALL_DUPLICATOIN_HOOK is true, the ipa passes are acknowledged about
-   the new clone. Otherwise the caller is responsible for doing so later.  */
-
-struct cgraph_node *
-cgraph_clone_node (struct cgraph_node *n, tree decl, gcov_type count, int freq,
-		   bool update_original,
-		   VEC(cgraph_edge_p,heap) *redirect_callers,
-		   bool call_duplication_hook)
-{
-  struct cgraph_node *new_node = cgraph_create_node_1 ();
-  struct cgraph_edge *e;
-  gcov_type count_scale;
-  unsigned i;
-
-  new_node->decl = decl;
-  new_node->origin = n->origin;
-  if (new_node->origin)
-    {
-      new_node->next_nested = new_node->origin->nested;
-      new_node->origin->nested = new_node;
-    }
-  new_node->analyzed = n->analyzed;
-  new_node->local = n->local;
-  new_node->local.externally_visible = false;
-  new_node->local.local = true;
-  new_node->global = n->global;
-  new_node->rtl = n->rtl;
-  new_node->count = count;
-  new_node->frequency = n->frequency;
-  new_node->clone = n->clone;
-  new_node->clone.tree_map = 0;
-  if (n->count)
-    {
-      if (new_node->count > n->count)
-        count_scale = REG_BR_PROB_BASE;
-      else
-        count_scale = new_node->count * REG_BR_PROB_BASE / n->count;
-    }
-  else
-    count_scale = 0;
-  if (update_original)
-    {
-      n->count -= count;
-      if (n->count < 0)
-	n->count = 0;
-    }
-
-  FOR_EACH_VEC_ELT (cgraph_edge_p, redirect_callers, i, e)
-    {
-      /* Redirect calls to the old version node to point to its new
-	 version.  */
-      cgraph_redirect_edge_callee (e, new_node);
-    }
-
-
-  for (e = n->callees;e; e=e->next_callee)
-    cgraph_clone_edge (e, new_node, e->call_stmt, e->lto_stmt_uid,
-		       count_scale, freq, update_original);
-
-  for (e = n->indirect_calls; e; e = e->next_callee)
-    cgraph_clone_edge (e, new_node, e->call_stmt, e->lto_stmt_uid,
-		       count_scale, freq, update_original);
-  ipa_clone_references (new_node, NULL, &n->ref_list);
-
-  new_node->next_sibling_clone = n->clones;
-  if (n->clones)
-    n->clones->prev_sibling_clone = new_node;
-  n->clones = new_node;
-  new_node->clone_of = n;
-
-  if (n->decl != decl)
-    {
-      struct cgraph_node **slot;
-      slot = (struct cgraph_node **) htab_find_slot (cgraph_hash, new_node, INSERT);
-      gcc_assert (!*slot);
-      *slot = new_node;
-      if (assembler_name_hash)
-	{
-	  void **aslot;
-	  tree name = DECL_ASSEMBLER_NAME (decl);
-
-	  aslot = htab_find_slot_with_hash (assembler_name_hash, name,
-					    decl_assembler_name_hash (name),
-					    INSERT);
-	  gcc_assert (!*aslot);
-	  *aslot = new_node;
-	}
-    }
-
-  if (call_duplication_hook)
-    cgraph_call_node_duplication_hooks (n, new_node);
-  return new_node;
-}
-
-/* Create a new name for clone of DECL, add SUFFIX.  Returns an identifier.  */
-
-static GTY(()) unsigned int clone_fn_id_num;
-
-tree
-clone_function_name (tree decl, const char *suffix)
-{
-  tree name = DECL_ASSEMBLER_NAME (decl);
-  size_t len = IDENTIFIER_LENGTH (name);
-  char *tmp_name, *prefix;
-
-  prefix = XALLOCAVEC (char, len + strlen (suffix) + 2);
-  memcpy (prefix, IDENTIFIER_POINTER (name), len);
-  strcpy (prefix + len + 1, suffix);
-#ifndef NO_DOT_IN_LABEL
-  prefix[len] = '.';
-#elif !defined NO_DOLLAR_IN_LABEL
-  prefix[len] = '$';
-#else
-  prefix[len] = '_';
-#endif
-  ASM_FORMAT_PRIVATE_NAME (tmp_name, prefix, clone_fn_id_num++);
-  return get_identifier (tmp_name);
-}
-
-/* Create callgraph node clone with new declaration.  The actual body will
-   be copied later at compilation stage.
-
-   TODO: after merging in ipa-sra use function call notes instead of args_to_skip
-   bitmap interface.
-   */
-struct cgraph_node *
-cgraph_create_virtual_clone (struct cgraph_node *old_node,
-			     VEC(cgraph_edge_p,heap) *redirect_callers,
-			     VEC(ipa_replace_map_p,gc) *tree_map,
-			     bitmap args_to_skip,
-			     const char * suffix)
-{
-  tree old_decl = old_node->decl;
-  struct cgraph_node *new_node = NULL;
-  tree new_decl;
-  size_t i;
-  struct ipa_replace_map *map;
-
-  if (!flag_wpa)
-    gcc_checking_assert  (tree_versionable_function_p (old_decl));
-
-  gcc_assert (old_node->local.can_change_signature || !args_to_skip);
-
-  /* Make a new FUNCTION_DECL tree node */
-  if (!args_to_skip)
-    new_decl = copy_node (old_decl);
-  else
-    new_decl = build_function_decl_skip_args (old_decl, args_to_skip, false);
-  DECL_STRUCT_FUNCTION (new_decl) = NULL;
-
-  /* Generate a new name for the new version. */
-  DECL_NAME (new_decl) = clone_function_name (old_decl, suffix);
-  SET_DECL_ASSEMBLER_NAME (new_decl, DECL_NAME (new_decl));
-  SET_DECL_RTL (new_decl, NULL);
-
-  new_node = cgraph_clone_node (old_node, new_decl, old_node->count,
-				CGRAPH_FREQ_BASE, false,
-				redirect_callers, false);
-  /* Update the properties.
-     Make clone visible only within this translation unit.  Make sure
-     that is not weak also.
-     ??? We cannot use COMDAT linkage because there is no
-     ABI support for this.  */
-  DECL_EXTERNAL (new_node->decl) = 0;
-  if (DECL_ONE_ONLY (old_decl))
-    DECL_SECTION_NAME (new_node->decl) = NULL;
-  DECL_COMDAT_GROUP (new_node->decl) = 0;
-  TREE_PUBLIC (new_node->decl) = 0;
-  DECL_COMDAT (new_node->decl) = 0;
-  DECL_WEAK (new_node->decl) = 0;
-  DECL_VIRTUAL_P (new_node->decl) = 0;
-  DECL_STATIC_CONSTRUCTOR (new_node->decl) = 0;
-  DECL_STATIC_DESTRUCTOR (new_node->decl) = 0;
-  new_node->clone.tree_map = tree_map;
-  new_node->clone.args_to_skip = args_to_skip;
-  FOR_EACH_VEC_ELT (ipa_replace_map_p, tree_map, i, map)
-    {
-      tree var = map->new_tree;
-
-      STRIP_NOPS (var);
-      if (TREE_CODE (var) != ADDR_EXPR)
-	continue;
-      var = get_base_var (var);
-      if (!var)
-	continue;
-
-      /* Record references of the future statement initializing the constant
-	 argument.  */
-      if (TREE_CODE (var) == FUNCTION_DECL)
-	{
-	  struct cgraph_node *ref_node = cgraph_get_node (var);
-	  gcc_checking_assert (ref_node);
-	  ipa_record_reference (new_node, NULL, ref_node, NULL, IPA_REF_ADDR,
-				NULL);
-	}
-      else if (TREE_CODE (var) == VAR_DECL)
-	ipa_record_reference (new_node, NULL, NULL, varpool_node (var),
-			      IPA_REF_ADDR, NULL);
-    }
-  if (!args_to_skip)
-    new_node->clone.combined_args_to_skip = old_node->clone.combined_args_to_skip;
-  else if (old_node->clone.combined_args_to_skip)
-    {
-      int newi = 0, oldi = 0;
-      tree arg;
-      bitmap new_args_to_skip = BITMAP_GGC_ALLOC ();
-      struct cgraph_node *orig_node;
-      for (orig_node = old_node; orig_node->clone_of; orig_node = orig_node->clone_of)
-        ;
-      for (arg = DECL_ARGUMENTS (orig_node->decl); arg; arg = DECL_CHAIN (arg), oldi++)
-	{
-	  if (bitmap_bit_p (old_node->clone.combined_args_to_skip, oldi))
-	    {
-	      bitmap_set_bit (new_args_to_skip, oldi);
-	      continue;
-	    }
-	  if (bitmap_bit_p (args_to_skip, newi))
-	    bitmap_set_bit (new_args_to_skip, oldi);
-	  newi++;
-	}
-      new_node->clone.combined_args_to_skip = new_args_to_skip;
-    }
-  else
-    new_node->clone.combined_args_to_skip = args_to_skip;
-  new_node->local.externally_visible = 0;
-  new_node->local.local = 1;
-  new_node->lowered = true;
-  new_node->reachable = true;
-
-  cgraph_call_node_duplication_hooks (old_node, new_node);
-
-
-  return new_node;
-}
-
-=======
->>>>>>> bc75ee5f
 /* NODE is no longer nested function; update cgraph accordingly.  */
 void
 cgraph_unnest_node (struct cgraph_node *node)
