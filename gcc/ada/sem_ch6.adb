--- conflicted
+++ resolved
@@ -132,6 +132,15 @@
    function Can_Override_Operator (Subp : Entity_Id) return Boolean;
    --  Returns true if Subp can override a predefined operator.
 
+   procedure Check_And_Build_Body_To_Inline
+     (N       : Node_Id;
+      Spec_Id : Entity_Id;
+      Body_Id : Entity_Id);
+   --  Spec_Id and Body_Id are the entities of the specification and body of
+   --  the subprogram body N. If N can be inlined by the frontend (supported
+   --  cases documented in Check_Body_To_Inline) then build the body-to-inline
+   --  associated with N and attach it to the declaration node of Spec_Id.
+
    procedure Check_Conformance
      (New_Id                   : Entity_Id;
       Old_Id                   : Entity_Id;
@@ -2511,32 +2520,8 @@
          end if;
       end if;
 
-<<<<<<< HEAD
-      --  Do not inline any subprogram that contains nested subprograms, since
-      --  the backend inlining circuit seems to generate uninitialized
-      --  references in this case. We know this happens in the case of front
-      --  end ZCX support, but it also appears it can happen in other cases as
-      --  well. The backend often rejects attempts to inline in the case of
-      --  nested procedures anyway, so little if anything is lost by this.
-      --  Note that this is test is for the benefit of the back-end. There is
-      --  a separate test for front-end inlining that also rejects nested
-      --  subprograms.
-
-      --  Do not do this test if errors have been detected, because in some
-      --  error cases, this code blows up, and we don't need it anyway if
-      --  there have been errors, since we won't get to the linker anyway.
-
-      if Comes_From_Source (Body_Id)
-        and then Serious_Errors_Detected = 0
-      then
-         P_Ent := Body_Id;
-         loop
-            P_Ent := Scope (P_Ent);
-            exit when No (P_Ent) or else P_Ent = Standard_Standard;
-=======
       --  Ada 2012 aspects may appear in a subprogram body, but only if there
       --  is no previous spec.
->>>>>>> 747e4b8f
 
       if Has_Aspects (N) then
          if Present (Corresponding_Spec (N)) then
@@ -2548,8 +2533,6 @@
          end if;
       end if;
 
-<<<<<<< HEAD
-=======
       --  Previously we scanned the body to look for nested subprograms, and
       --  rejected an inline directive if nested subprograms were present,
       --  because the back-end would generate conflicting symbols for the
@@ -2557,7 +2540,6 @@
 
       --  Look ahead to recognize a pragma Inline that appears after the body
 
->>>>>>> 747e4b8f
       Check_Inline_Pragma (Spec_Id);
 
       --  Deal with special case of a fully private operation in the body of
@@ -2866,14 +2848,31 @@
 
       if Nkind (N) = N_Subprogram_Body_Stub then
          return;
-
-      elsif Present (Spec_Id)
-        and then Expander_Active
-        and then
-          (Has_Pragma_Inline_Always (Spec_Id)
-             or else (Has_Pragma_Inline (Spec_Id) and Front_End_Inlining))
+      end if;
+
+      --  Handle frontend inlining. There is no need to prepare us for inlining
+      --  if we will not generate the code.
+
+      --  Old semantics
+
+      if not Debug_Flag_Dot_K then
+         if Present (Spec_Id)
+           and then Expander_Active
+           and then
+             (Has_Pragma_Inline_Always (Spec_Id)
+                or else (Has_Pragma_Inline (Spec_Id) and Front_End_Inlining))
+         then
+            Build_Body_To_Inline (N, Spec_Id);
+         end if;
+
+      --  New semantics
+
+      elsif Expander_Active
+        and then Serious_Errors_Detected = 0
+        and then Present (Spec_Id)
+        and then Has_Pragma_Inline (Spec_Id)
       then
-         Build_Body_To_Inline (N, Spec_Id);
+         Check_And_Build_Body_To_Inline (N, Spec_Id, Body_Id);
       end if;
 
       --  Ada 2005 (AI-262): In library subprogram bodies, after the analysis
@@ -3878,8 +3877,6 @@
                return OK;
             end if;
          end Check_Return;
-<<<<<<< HEAD
-=======
 
          function Check_All_Returns is new Traverse_Func (Check_Return);
 
@@ -5004,57 +5001,29 @@
                then
                   Remove (Decl);
                end if;
->>>>>>> 747e4b8f
-
-         function Check_All_Returns is new Traverse_Func (Check_Return);
-
-      --  Start of processing for Has_Single_Return
+
+               Decl := Nxt;
+            end loop;
+         end Remove_Pragmas;
+
+      --  Start of processing for Generate_Body_To_Inline
 
       begin
-         if Check_All_Returns (N) /= OK then
-            return False;
-
-         elsif Nkind (Return_Statement) = N_Extended_Return_Statement then
-            return True;
-
+         --  Within an instance, the body to inline must be treated as a nested
+         --  generic, so that the proper global references are preserved.
+
+         --  Note that we do not do this at the library level, because it
+         --  is not needed, and furthermore this causes trouble if front
+         --  end inlining is activated (-gnatN).
+
+         if In_Instance
+           and then Scope (Current_Scope) /= Standard_Standard
+         then
+            Body_To_Inline := Copy_Generic_Node (N, Empty, True);
          else
-            return Present (Declarations (N))
-              and then Present (First (Declarations (N)))
-              and then Chars (Expression (Return_Statement)) =
-                 Chars (Defining_Identifier (First (Declarations (N))));
-         end if;
-      end Has_Single_Return;
-
-<<<<<<< HEAD
-      --------------------
-      -- Remove_Pragmas --
-      --------------------
-
-      procedure Remove_Pragmas is
-         Decl : Node_Id;
-         Nxt  : Node_Id;
-
-      begin
-         Decl := First (Declarations (Body_To_Analyze));
-         while Present (Decl) loop
-            Nxt := Next (Decl);
-
-            if Nkind (Decl) = N_Pragma
-              and then (Pragma_Name (Decl) = Name_Unreferenced
-                          or else
-                        Pragma_Name (Decl) = Name_Unmodified)
-            then
-               Remove (Decl);
-            end if;
-
-            Decl := Nxt;
-         end loop;
-      end Remove_Pragmas;
-
-      --------------------------
-      -- Uses_Secondary_Stack --
-      --------------------------
-=======
+            Body_To_Inline := Copy_Separate_Tree (N);
+         end if;
+
          --  A pragma Unreferenced or pragma Unmodified that mentions a formal
          --  parameter has no meaning when the body is inlined and the formals
          --  are rewritten. Remove it from body to inline. The analysis of the
@@ -5082,213 +5051,266 @@
       ----------------------------------
       -- Split_Unconstrained_Function --
       ----------------------------------
->>>>>>> 747e4b8f
-
-      function Uses_Secondary_Stack (Bod : Node_Id) return Boolean is
-         function Check_Call (N : Node_Id) return Traverse_Result;
-         --  Look for function calls that return an unconstrained type
-
-         ----------------
-         -- Check_Call --
-         ----------------
-
-         function Check_Call (N : Node_Id) return Traverse_Result is
+
+      procedure Split_Unconstrained_Function
+        (N        : Node_Id;
+         Spec_Id  : Entity_Id)
+      is
+         Loc      : constant Source_Ptr := Sloc (N);
+         Ret_Node : constant Node_Id :=
+                      First (Statements (Handled_Statement_Sequence (N)));
+         Ret_Obj  : constant Node_Id :=
+                      First (Return_Object_Declarations (Ret_Node));
+
+         procedure Build_Procedure
+           (Proc_Id   : out Entity_Id;
+            Decl_List : out List_Id);
+         --  Build a procedure containing the statements found in the extended
+         --  return statement of the unconstrained function body N.
+
+         procedure Build_Procedure
+           (Proc_Id   : out Entity_Id;
+            Decl_List : out List_Id)
+         is
+            Formal      : Entity_Id;
+            Formal_List : constant List_Id := New_List;
+            Proc_Spec   : Node_Id;
+            Proc_Body   : Node_Id;
+            Subp_Name   : constant Name_Id := New_Internal_Name ('F');
+            Body_Decl_List : List_Id := No_List;
+            Param_Type  : Node_Id;
+
          begin
-            if Nkind (N) = N_Function_Call
-              and then Is_Entity_Name (Name (N))
-              and then Is_Composite_Type (Etype (Entity (Name (N))))
-              and then not Is_Constrained (Etype (Entity (Name (N))))
-            then
-               Cannot_Inline
-                 ("cannot inline & (call returns unconstrained type)?",
-                    N, Subp);
-               return Abandon;
+            if Nkind (Object_Definition (Ret_Obj)) = N_Identifier then
+               Param_Type := New_Copy (Object_Definition (Ret_Obj));
             else
-               return OK;
-            end if;
-         end Check_Call;
-
-         function Check_Calls is new Traverse_Func (Check_Call);
+               Param_Type :=
+                 New_Copy (Subtype_Mark (Object_Definition (Ret_Obj)));
+            end if;
+
+            Append_To (Formal_List,
+              Make_Parameter_Specification (Loc,
+                Defining_Identifier =>
+                  Make_Defining_Identifier (Loc,
+                    Chars => Chars (Defining_Identifier (Ret_Obj))),
+                In_Present  => False,
+                Out_Present => True,
+                Null_Exclusion_Present => False,
+                Parameter_Type => Param_Type));
+
+            Formal := First_Formal (Spec_Id);
+            while Present (Formal) loop
+               Append_To (Formal_List,
+                 Make_Parameter_Specification (Loc,
+                   Defining_Identifier =>
+                     Make_Defining_Identifier (Sloc (Formal),
+                       Chars => Chars (Formal)),
+                   In_Present  => In_Present (Parent (Formal)),
+                   Out_Present => Out_Present (Parent (Formal)),
+                   Null_Exclusion_Present =>
+                     Null_Exclusion_Present (Parent (Formal)),
+                   Parameter_Type =>
+                     New_Reference_To (Etype (Formal), Loc),
+                   Expression =>
+                     Copy_Separate_Tree (Expression (Parent (Formal)))));
+
+               Next_Formal (Formal);
+            end loop;
+
+            Proc_Id :=
+              Make_Defining_Identifier (Loc, Chars => Subp_Name);
+
+            Proc_Spec :=
+              Make_Procedure_Specification (Loc,
+                Defining_Unit_Name => Proc_Id,
+                Parameter_Specifications => Formal_List);
+
+            Decl_List := New_List;
+
+            Append_To (Decl_List,
+              Make_Subprogram_Declaration (Loc, Proc_Spec));
+
+            --  Can_Convert_Unconstrained_Function checked that the function
+            --  has no local declarations except implicit label declarations.
+            --  Copy these declarations to the built procedure.
+
+            if Present (Declarations (N)) then
+               Body_Decl_List := New_List;
+
+               declare
+                  D     : Node_Id;
+                  New_D : Node_Id;
+
+               begin
+                  D := First (Declarations (N));
+                  while Present (D) loop
+                     pragma Assert (Nkind (D) = N_Implicit_Label_Declaration);
+
+                     New_D :=
+                       Make_Implicit_Label_Declaration (Loc,
+                         Make_Defining_Identifier (Loc,
+                           Chars => Chars (Defining_Identifier (D))),
+                         Label_Construct => Empty);
+                     Append_To (Body_Decl_List, New_D);
+
+                     Next (D);
+                  end loop;
+               end;
+            end if;
+
+            pragma Assert (Present (Handled_Statement_Sequence (Ret_Node)));
+
+            Proc_Body :=
+              Make_Subprogram_Body (Loc,
+                Specification => Copy_Separate_Tree (Proc_Spec),
+                Declarations  => Body_Decl_List,
+                Handled_Statement_Sequence =>
+                  Copy_Separate_Tree (Handled_Statement_Sequence (Ret_Node)));
+
+            Set_Defining_Unit_Name (Specification (Proc_Body),
+               Make_Defining_Identifier (Loc, Subp_Name));
+
+            Append_To (Decl_List, Proc_Body);
+         end Build_Procedure;
+
+         --  Local variables
+
+         New_Obj   : constant Node_Id := Copy_Separate_Tree (Ret_Obj);
+         Blk_Stmt  : Node_Id;
+         Proc_Id   : Entity_Id;
+         Proc_Call : Node_Id;
+
+      --  Start of processing for Split_Unconstrained_Function
 
       begin
-         return Check_Calls (Bod) = Abandon;
-      end Uses_Secondary_Stack;
-
-   --  Start of processing for Build_Body_To_Inline
+         --  Build the associated procedure, analyze it and insert it before
+         --  the function body N
+
+         declare
+            Scope     : constant Entity_Id := Current_Scope;
+            Decl_List : List_Id;
+         begin
+            Pop_Scope;
+            Build_Procedure (Proc_Id, Decl_List);
+            Insert_Actions (N, Decl_List);
+            Push_Scope (Scope);
+         end;
+
+         --  Build the call to the generated procedure
+
+         declare
+            Actual_List : constant List_Id := New_List;
+            Formal      : Entity_Id;
+
+         begin
+            Append_To (Actual_List,
+              New_Reference_To (Defining_Identifier (New_Obj), Loc));
+
+            Formal := First_Formal (Spec_Id);
+            while Present (Formal) loop
+               Append_To (Actual_List, New_Reference_To (Formal, Loc));
+
+               --  Avoid spurious warning on unreferenced formals
+
+               Set_Referenced (Formal);
+               Next_Formal (Formal);
+            end loop;
+
+            Proc_Call :=
+              Make_Procedure_Call_Statement (Loc,
+                Name => New_Reference_To (Proc_Id, Loc),
+                Parameter_Associations => Actual_List);
+         end;
+
+         --  Generate
+
+         --    declare
+         --       New_Obj : ...
+         --    begin
+         --       main_1__F1b (New_Obj, ...);
+         --       return Obj;
+         --    end B10b;
+
+         Blk_Stmt :=
+           Make_Block_Statement (Loc,
+             Declarations => New_List (New_Obj),
+             Handled_Statement_Sequence =>
+               Make_Handled_Sequence_Of_Statements (Loc,
+                 Statements => New_List (
+
+                   Proc_Call,
+
+                   Make_Simple_Return_Statement (Loc,
+                     Expression =>
+                       New_Reference_To
+                         (Defining_Identifier (New_Obj), Loc)))));
+
+         Rewrite (Ret_Node, Blk_Stmt);
+      end Split_Unconstrained_Function;
+
+   --  Start of processing for Check_And_Build_Body_To_Inline
 
    begin
-      --  Return immediately if done already
-
-      if Nkind (Decl) = N_Subprogram_Declaration
-        and then Present (Body_To_Inline (Decl))
+      --  Do not inline any subprogram that contains nested subprograms, since
+      --  the backend inlining circuit seems to generate uninitialized
+      --  references in this case. We know this happens in the case of front
+      --  end ZCX support, but it also appears it can happen in other cases as
+      --  well. The backend often rejects attempts to inline in the case of
+      --  nested procedures anyway, so little if anything is lost by this.
+      --  Note that this is test is for the benefit of the back-end. There is
+      --  a separate test for front-end inlining that also rejects nested
+      --  subprograms.
+
+      --  Do not do this test if errors have been detected, because in some
+      --  error cases, this code blows up, and we don't need it anyway if
+      --  there have been errors, since we won't get to the linker anyway.
+
+      if Comes_From_Source (Body_Id)
+        and then (Has_Pragma_Inline_Always (Spec_Id)
+                    or else Optimization_Level > 0)
+        and then Serious_Errors_Detected = 0
       then
-         return;
-
-      --  Functions that return unconstrained composite types require
-      --  secondary stack handling, and cannot currently be inlined, unless
-      --  all return statements return a local variable that is the first
-      --  local declaration in the body.
-
-      elsif Ekind (Subp) = E_Function
-        and then not Is_Scalar_Type (Etype (Subp))
-        and then not Is_Access_Type (Etype (Subp))
-        and then not Is_Constrained (Etype (Subp))
+         declare
+            P_Ent : Node_Id;
+
+         begin
+            P_Ent := Body_Id;
+            loop
+               P_Ent := Scope (P_Ent);
+               exit when No (P_Ent) or else P_Ent = Standard_Standard;
+
+               if Is_Subprogram (P_Ent) then
+                  Set_Is_Inlined (P_Ent, False);
+
+                  if Comes_From_Source (P_Ent)
+                    and then Has_Pragma_Inline (P_Ent)
+                  then
+                     Cannot_Inline
+                       ("cannot inline& (nested subprogram)?", N, P_Ent,
+                        Is_Serious => True);
+                  end if;
+               end if;
+            end loop;
+         end;
+      end if;
+
+      --  Build the body to inline only if really needed!
+
+      if Check_Body_To_Inline (N, Spec_Id)
+        and then Serious_Errors_Detected = 0
       then
-         if not Has_Single_Return then
-            Cannot_Inline
-              ("cannot inline & (unconstrained return type)?", N, Subp);
-            return;
-         end if;
-
-      --  Ditto for functions that return controlled types, where controlled
-      --  actions interfere in complex ways with inlining.
-
-      elsif Ekind (Subp) = E_Function
-        and then Needs_Finalization (Etype (Subp))
-      then
-         Cannot_Inline
-           ("cannot inline & (controlled return type)?", N, Subp);
-         return;
-      end if;
-
-      if Present (Declarations (N))
-        and then Has_Excluded_Declaration (Declarations (N))
-      then
-         return;
-      end if;
-
-      if Present (Handled_Statement_Sequence (N)) then
-         if Present (Exception_Handlers (Handled_Statement_Sequence (N))) then
-            Cannot_Inline
-              ("cannot inline& (exception handler)?",
-               First (Exception_Handlers (Handled_Statement_Sequence (N))),
-               Subp);
-            return;
-         elsif
-           Has_Excluded_Statement
-             (Statements (Handled_Statement_Sequence (N)))
-         then
-            return;
-         end if;
-      end if;
-
-      --  We do not inline a subprogram  that is too large, unless it is
-      --  marked Inline_Always. This pragma does not suppress the other
-      --  checks on inlining (forbidden declarations, handlers, etc).
-
-      if Stat_Count > Max_Size
-        and then not Has_Pragma_Inline_Always (Subp)
-      then
-         Cannot_Inline ("cannot inline& (body too large)?", N, Subp);
-         return;
-      end if;
-
-      if Has_Pending_Instantiation then
-         Cannot_Inline
-           ("cannot inline& (forward instance within enclosing body)?",
-             N, Subp);
-         return;
-      end if;
-
-      --  Within an instance, the body to inline must be treated as a nested
-      --  generic, so that the proper global references are preserved.
-
-      --  Note that we do not do this at the library level, because it is not
-      --  needed, and furthermore this causes trouble if front end inlining
-      --  is activated (-gnatN).
-
-      if In_Instance and then Scope (Current_Scope) /= Standard_Standard then
-         Save_Env (Scope (Current_Scope), Scope (Current_Scope));
-         Original_Body := Copy_Generic_Node (N, Empty, True);
-      else
-         Original_Body := Copy_Separate_Tree (N);
-      end if;
-
-      --  We need to capture references to the formals in order to substitute
-      --  the actuals at the point of inlining, i.e. instantiation. To treat
-      --  the formals as globals to the body to inline, we nest it within
-      --  a dummy parameterless subprogram, declared within the real one.
-      --  To avoid generating an internal name (which is never public, and
-      --  which affects serial numbers of other generated names), we use
-      --  an internal symbol that cannot conflict with user declarations.
-
-      Set_Parameter_Specifications (Specification (Original_Body), No_List);
-      Set_Defining_Unit_Name
-        (Specification (Original_Body),
-          Make_Defining_Identifier (Sloc (N), Name_uParent));
-      Set_Corresponding_Spec (Original_Body, Empty);
-
-      Body_To_Analyze := Copy_Generic_Node (Original_Body, Empty, False);
-
-      --  Set return type of function, which is also global and does not need
-      --  to be resolved.
-
-      if Ekind (Subp) = E_Function then
-         Set_Result_Definition (Specification (Body_To_Analyze),
-           New_Occurrence_Of (Etype (Subp), Sloc (N)));
-      end if;
-
-      if No (Declarations (N)) then
-         Set_Declarations (N, New_List (Body_To_Analyze));
-      else
-         Append (Body_To_Analyze, Declarations (N));
-      end if;
-
-      Expander_Mode_Save_And_Set (False);
-      Remove_Pragmas;
-
-      Analyze (Body_To_Analyze);
-      Push_Scope (Defining_Entity (Body_To_Analyze));
-      Save_Global_References (Original_Body);
-      End_Scope;
-      Remove (Body_To_Analyze);
-
-      Expander_Mode_Restore;
-
-      --  Restore environment if previously saved
-
-      if In_Instance and then Scope (Current_Scope) /= Standard_Standard then
-         Restore_Env;
-      end if;
-
-      --  If secondary stk used there is no point in inlining. We have
-      --  already issued the warning in this case, so nothing to do.
-
-      if Uses_Secondary_Stack (Body_To_Analyze) then
-         return;
-      end if;
-
-      Set_Body_To_Inline (Decl, Original_Body);
-      Set_Ekind (Defining_Entity (Original_Body), Ekind (Subp));
-      Set_Is_Inlined (Subp);
-   end Build_Body_To_Inline;
-
-   -------------------
-   -- Cannot_Inline --
-   -------------------
-
-   procedure Cannot_Inline (Msg : String; N : Node_Id; Subp : Entity_Id) is
-   begin
-      --  Do not emit warning if this is a predefined unit which is not the
-      --  main unit. With validity checks enabled, some predefined subprograms
-      --  may contain nested subprograms and become ineligible for inlining.
-
-      if Is_Predefined_File_Name (Unit_File_Name (Get_Source_Unit (Subp)))
-        and then not In_Extended_Main_Source_Unit (Subp)
-      then
-         null;
-
-      elsif Has_Pragma_Inline_Always (Subp) then
-
-         --  Remove last character (question mark) to make this into an error,
-         --  because the Inline_Always pragma cannot be obeyed.
-
-         Error_Msg_NE (Msg (Msg'First .. Msg'Last - 1), N, Subp);
-
-      elsif Ineffective_Inline_Warnings then
-         Error_Msg_NE (Msg, N, Subp);
-      end if;
-   end Cannot_Inline;
+         if Returns_Unconstrained_Type (Spec_Id) then
+            if Can_Split_Unconstrained_Function (N) then
+               Split_Unconstrained_Function (N, Spec_Id);
+               Build_Body_To_Inline (N, Spec_Id);
+               Set_Is_Inlined (Spec_Id);
+            end if;
+         else
+            Build_Body_To_Inline (N, Spec_Id);
+            Set_Is_Inlined (Spec_Id);
+         end if;
+      end if;
+   end Check_And_Build_Body_To_Inline;
 
    -----------------------
    -- Check_Conformance --
@@ -10761,9 +10783,15 @@
                --  Check is done on package exit. For access to subprograms,
                --  the use is legal for Taft-amendment types.
 
+               --  Ada 2012: tagged incomplete types are allowed as generic
+               --  formal types. They do not introduce dependencies and the
+               --  corresponding generic subprogram does not have a delayed
+               --  freeze, because it does not need a freeze node.
+
                if Is_Tagged_Type (Formal_Type) then
                   if Ekind (Scope (Current_Scope)) = E_Package
                     and then not From_With_Type (Formal_Type)
+                    and then not Is_Generic_Type (Formal_Type)
                     and then not Is_Class_Wide_Type (Formal_Type)
                   then
                      if not Nkind_In
@@ -11452,6 +11480,13 @@
          Designator := Spec_Id;
       else
          Designator := Body_Id;
+      end if;
+
+      --  Internally generated subprograms, such as type-specific functions,
+      --  don't get assertion checks.
+
+      if Get_TSS_Name (Designator) /= TSS_Null then
+         return;
       end if;
 
       --  Grab preconditions from spec
