/* "Bag-of-pages" garbage collector for the GNU compiler.
   Copyright (C) 1999-2013 Free Software Foundation, Inc.

This file is part of GCC.

GCC is free software; you can redistribute it and/or modify it under
the terms of the GNU General Public License as published by the Free
Software Foundation; either version 3, or (at your option) any later
version.

GCC is distributed in the hope that it will be useful, but WITHOUT ANY
WARRANTY; without even the implied warranty of MERCHANTABILITY or
FITNESS FOR A PARTICULAR PURPOSE.  See the GNU General Public License
for more details.

You should have received a copy of the GNU General Public License
along with GCC; see the file COPYING3.  If not see
<http://www.gnu.org/licenses/>.  */

#include "config.h"
#include "system.h"
#include "coretypes.h"
#include "tm.h"
#include "tree.h"
#include "rtl.h"
#include "tm_p.h"
#include "diagnostic-core.h"
#include "flags.h"
#include "ggc.h"
#include "ggc-internal.h"
#include "timevar.h"
#include "params.h"
#include "tree-flow.h"
#include "cfgloop.h"
#include "plugin.h"

/* Prefer MAP_ANON(YMOUS) to /dev/zero, since we don't need to keep a
   file open.  Prefer either to valloc.  */
#ifdef HAVE_MMAP_ANON
# undef HAVE_MMAP_DEV_ZERO
# define USING_MMAP
#endif

#ifdef HAVE_MMAP_DEV_ZERO
# define USING_MMAP
#endif

#ifndef USING_MMAP
#define USING_MALLOC_PAGE_GROUPS
#endif

#if defined(HAVE_MADVISE) && HAVE_DECL_MADVISE && defined(MADV_DONTNEED) \
    && defined(USING_MMAP)
# define USING_MADVISE
#endif

/* Strategy:

   This garbage-collecting allocator allocates objects on one of a set
   of pages.  Each page can allocate objects of a single size only;
   available sizes are powers of two starting at four bytes.  The size
   of an allocation request is rounded up to the next power of two
   (`order'), and satisfied from the appropriate page.

   Each page is recorded in a page-entry, which also maintains an
   in-use bitmap of object positions on the page.  This allows the
   allocation state of a particular object to be flipped without
   touching the page itself.

   Each page-entry also has a context depth, which is used to track
   pushing and popping of allocation contexts.  Only objects allocated
   in the current (highest-numbered) context may be collected.

   Page entries are arranged in an array of singly-linked lists.  The
   array is indexed by the allocation size, in bits, of the pages on
   it; i.e. all pages on a list allocate objects of the same size.
   Pages are ordered on the list such that all non-full pages precede
   all full pages, with non-full pages arranged in order of decreasing
   context depth.

   Empty pages (of all orders) are kept on a single page cache list,
   and are considered first when new pages are required; they are
   deallocated at the start of the next collection if they haven't
   been recycled by then.  */

/* Define GGC_DEBUG_LEVEL to print debugging information.
     0: No debugging output.
     1: GC statistics only.
     2: Page-entry allocations/deallocations as well.
     3: Object allocations as well.
     4: Object marks as well.  */
#define GGC_DEBUG_LEVEL (0)

#ifndef HOST_BITS_PER_PTR
#define HOST_BITS_PER_PTR  HOST_BITS_PER_LONG
#endif


/* A two-level tree is used to look up the page-entry for a given
   pointer.  Two chunks of the pointer's bits are extracted to index
   the first and second levels of the tree, as follows:

				   HOST_PAGE_SIZE_BITS
			   32		|      |
       msb +----------------+----+------+------+ lsb
			    |    |      |
			 PAGE_L1_BITS   |
				 |      |
			       PAGE_L2_BITS

   The bottommost HOST_PAGE_SIZE_BITS are ignored, since page-entry
   pages are aligned on system page boundaries.  The next most
   significant PAGE_L2_BITS and PAGE_L1_BITS are the second and first
   index values in the lookup table, respectively.

   For 32-bit architectures and the settings below, there are no
   leftover bits.  For architectures with wider pointers, the lookup
   tree points to a list of pages, which must be scanned to find the
   correct one.  */

#define PAGE_L1_BITS	(8)
#define PAGE_L2_BITS	(32 - PAGE_L1_BITS - G.lg_pagesize)
#define PAGE_L1_SIZE	((uintptr_t) 1 << PAGE_L1_BITS)
#define PAGE_L2_SIZE	((uintptr_t) 1 << PAGE_L2_BITS)

#define LOOKUP_L1(p) \
  (((uintptr_t) (p) >> (32 - PAGE_L1_BITS)) & ((1 << PAGE_L1_BITS) - 1))

#define LOOKUP_L2(p) \
  (((uintptr_t) (p) >> G.lg_pagesize) & ((1 << PAGE_L2_BITS) - 1))

/* The number of objects per allocation page, for objects on a page of
   the indicated ORDER.  */
#define OBJECTS_PER_PAGE(ORDER) objects_per_page_table[ORDER]

/* The number of objects in P.  */
#define OBJECTS_IN_PAGE(P) ((P)->bytes / OBJECT_SIZE ((P)->order))

/* The size of an object on a page of the indicated ORDER.  */
#define OBJECT_SIZE(ORDER) object_size_table[ORDER]

/* For speed, we avoid doing a general integer divide to locate the
   offset in the allocation bitmap, by precalculating numbers M, S
   such that (O * M) >> S == O / Z (modulo 2^32), for any offset O
   within the page which is evenly divisible by the object size Z.  */
#define DIV_MULT(ORDER) inverse_table[ORDER].mult
#define DIV_SHIFT(ORDER) inverse_table[ORDER].shift
#define OFFSET_TO_BIT(OFFSET, ORDER) \
  (((OFFSET) * DIV_MULT (ORDER)) >> DIV_SHIFT (ORDER))

/* We use this structure to determine the alignment required for
   allocations.  For power-of-two sized allocations, that's not a
   problem, but it does matter for odd-sized allocations.
   We do not care about alignment for floating-point types.  */

struct max_alignment {
  char c;
  union {
    HOST_WIDEST_INT i;
    void *p;
  } u;
};

/* The biggest alignment required.  */

#define MAX_ALIGNMENT (offsetof (struct max_alignment, u))


/* The number of extra orders, not corresponding to power-of-two sized
   objects.  */

#define NUM_EXTRA_ORDERS ARRAY_SIZE (extra_order_size_table)

#define RTL_SIZE(NSLOTS) \
  (RTX_HDR_SIZE + (NSLOTS) * sizeof (rtunion))

#define TREE_EXP_SIZE(OPS) \
  (sizeof (struct tree_exp) + ((OPS) - 1) * sizeof (tree))

/* The Ith entry is the maximum size of an object to be stored in the
   Ith extra order.  Adding a new entry to this array is the *only*
   thing you need to do to add a new special allocation size.  */

static const size_t extra_order_size_table[] = {
  /* Extra orders for small non-power-of-two multiples of MAX_ALIGNMENT.
     There are a lot of structures with these sizes and explicitly
     listing them risks orders being dropped because they changed size.  */
  MAX_ALIGNMENT * 3,
  MAX_ALIGNMENT * 5,
  MAX_ALIGNMENT * 6,
  MAX_ALIGNMENT * 7,
  MAX_ALIGNMENT * 9,
  MAX_ALIGNMENT * 10,
  MAX_ALIGNMENT * 11,
  MAX_ALIGNMENT * 12,
  MAX_ALIGNMENT * 13,
  MAX_ALIGNMENT * 14,
  MAX_ALIGNMENT * 15,
  sizeof (struct tree_decl_non_common),
  sizeof (struct tree_field_decl),
  sizeof (struct tree_parm_decl),
  sizeof (struct tree_var_decl),
  sizeof (struct tree_type_non_common),
  sizeof (struct function),
  sizeof (struct basic_block_def),
  sizeof (struct cgraph_node),
  sizeof (struct loop),
};

/* The total number of orders.  */

#define NUM_ORDERS (HOST_BITS_PER_PTR + NUM_EXTRA_ORDERS)

/* Compute the smallest nonnegative number which when added to X gives
   a multiple of F.  */

#define ROUND_UP_VALUE(x, f) ((f) - 1 - ((f) - 1 + (x)) % (f))

/* Compute the smallest multiple of F that is >= X.  */

#define ROUND_UP(x, f) (CEIL (x, f) * (f))

/* Round X to next multiple of the page size */

#define PAGE_ALIGN(x) (((x) + G.pagesize - 1) & ~(G.pagesize - 1))

/* The Ith entry is the number of objects on a page or order I.  */

static unsigned objects_per_page_table[NUM_ORDERS];

/* The Ith entry is the size of an object on a page of order I.  */

static size_t object_size_table[NUM_ORDERS];

/* The Ith entry is a pair of numbers (mult, shift) such that
   ((k * mult) >> shift) mod 2^32 == (k / OBJECT_SIZE(I)) mod 2^32,
   for all k evenly divisible by OBJECT_SIZE(I).  */

static struct
{
  size_t mult;
  unsigned int shift;
}
inverse_table[NUM_ORDERS];

/* A page_entry records the status of an allocation page.  This
   structure is dynamically sized to fit the bitmap in_use_p.  */
typedef struct page_entry
{
  /* The next page-entry with objects of the same size, or NULL if
     this is the last page-entry.  */
  struct page_entry *next;

  /* The previous page-entry with objects of the same size, or NULL if
     this is the first page-entry.   The PREV pointer exists solely to
     keep the cost of ggc_free manageable.  */
  struct page_entry *prev;

  /* The number of bytes allocated.  (This will always be a multiple
     of the host system page size.)  */
  size_t bytes;

  /* The address at which the memory is allocated.  */
  char *page;

#ifdef USING_MALLOC_PAGE_GROUPS
  /* Back pointer to the page group this page came from.  */
  struct page_group *group;
#endif

  /* This is the index in the by_depth varray where this page table
     can be found.  */
  unsigned long index_by_depth;

  /* Context depth of this page.  */
  unsigned short context_depth;

  /* The number of free objects remaining on this page.  */
  unsigned short num_free_objects;

  /* A likely candidate for the bit position of a free object for the
     next allocation from this page.  */
  unsigned short next_bit_hint;

  /* The lg of size of objects allocated from this page.  */
  unsigned char order;

  /* Discarded page? */
  bool discarded;

  /* A bit vector indicating whether or not objects are in use.  The
     Nth bit is one if the Nth object on this page is allocated.  This
     array is dynamically sized.  */
  unsigned long in_use_p[1];
} page_entry;

#ifdef USING_MALLOC_PAGE_GROUPS
/* A page_group describes a large allocation from malloc, from which
   we parcel out aligned pages.  */
typedef struct page_group
{
  /* A linked list of all extant page groups.  */
  struct page_group *next;

  /* The address we received from malloc.  */
  char *allocation;

  /* The size of the block.  */
  size_t alloc_size;

  /* A bitmask of pages in use.  */
  unsigned int in_use;
} page_group;
#endif

#if HOST_BITS_PER_PTR <= 32

/* On 32-bit hosts, we use a two level page table, as pictured above.  */
typedef page_entry **page_table[PAGE_L1_SIZE];

#else

/* On 64-bit hosts, we use the same two level page tables plus a linked
   list that disambiguates the top 32-bits.  There will almost always be
   exactly one entry in the list.  */
typedef struct page_table_chain
{
  struct page_table_chain *next;
  size_t high_bits;
  page_entry **table[PAGE_L1_SIZE];
} *page_table;

#endif

#ifdef ENABLE_GC_ALWAYS_COLLECT
/* List of free objects to be verified as actually free on the
   next collection.  */
struct free_object
{
  void *object;
  struct free_object *next;
};
#endif

/* The rest of the global variables.  */
static struct globals
{
  /* The Nth element in this array is a page with objects of size 2^N.
     If there are any pages with free objects, they will be at the
     head of the list.  NULL if there are no page-entries for this
     object size.  */
  page_entry *pages[NUM_ORDERS];

  /* The Nth element in this array is the last page with objects of
     size 2^N.  NULL if there are no page-entries for this object
     size.  */
  page_entry *page_tails[NUM_ORDERS];

  /* Lookup table for associating allocation pages with object addresses.  */
  page_table lookup;

  /* The system's page size.  */
  size_t pagesize;
  size_t lg_pagesize;

  /* Bytes currently allocated.  */
  size_t allocated;

  /* Bytes currently allocated at the end of the last collection.  */
  size_t allocated_last_gc;

  /* Total amount of memory mapped.  */
  size_t bytes_mapped;

  /* Bit N set if any allocations have been done at context depth N.  */
  unsigned long context_depth_allocations;

  /* Bit N set if any collections have been done at context depth N.  */
  unsigned long context_depth_collections;

  /* The current depth in the context stack.  */
  unsigned short context_depth;

  /* A file descriptor open to /dev/zero for reading.  */
#if defined (HAVE_MMAP_DEV_ZERO)
  int dev_zero_fd;
#endif

  /* A cache of free system pages.  */
  page_entry *free_pages;

#ifdef USING_MALLOC_PAGE_GROUPS
  page_group *page_groups;
#endif

  /* The file descriptor for debugging output.  */
  FILE *debug_file;

  /* Current number of elements in use in depth below.  */
  unsigned int depth_in_use;

  /* Maximum number of elements that can be used before resizing.  */
  unsigned int depth_max;

  /* Each element of this array is an index in by_depth where the given
     depth starts.  This structure is indexed by that given depth we
     are interested in.  */
  unsigned int *depth;

  /* Current number of elements in use in by_depth below.  */
  unsigned int by_depth_in_use;

  /* Maximum number of elements that can be used before resizing.  */
  unsigned int by_depth_max;

  /* Each element of this array is a pointer to a page_entry, all
     page_entries can be found in here by increasing depth.
     index_by_depth in the page_entry is the index into this data
     structure where that page_entry can be found.  This is used to
     speed up finding all page_entries at a particular depth.  */
  page_entry **by_depth;

  /* Each element is a pointer to the saved in_use_p bits, if any,
     zero otherwise.  We allocate them all together, to enable a
     better runtime data access pattern.  */
  unsigned long **save_in_use;

#ifdef ENABLE_GC_ALWAYS_COLLECT
  /* List of free objects to be verified as actually free on the
     next collection.  */
  struct free_object *free_object_list;
#endif

  struct
  {
    /* Total GC-allocated memory.  */
    unsigned long long total_allocated;
    /* Total overhead for GC-allocated memory.  */
    unsigned long long total_overhead;

    /* Total allocations and overhead for sizes less than 32, 64 and 128.
       These sizes are interesting because they are typical cache line
       sizes.  */

    unsigned long long total_allocated_under32;
    unsigned long long total_overhead_under32;

    unsigned long long total_allocated_under64;
    unsigned long long total_overhead_under64;

    unsigned long long total_allocated_under128;
    unsigned long long total_overhead_under128;

    /* The allocations for each of the allocation orders.  */
    unsigned long long total_allocated_per_order[NUM_ORDERS];

    /* The overhead for each of the allocation orders.  */
    unsigned long long total_overhead_per_order[NUM_ORDERS];
  } stats;
} G;

/* The size in bytes required to maintain a bitmap for the objects
   on a page-entry.  */
#define BITMAP_SIZE(Num_objects) \
  (CEIL ((Num_objects), HOST_BITS_PER_LONG) * sizeof(long))

/* Allocate pages in chunks of this size, to throttle calls to memory
   allocation routines.  The first page is used, the rest go onto the
   free list.  This cannot be larger than HOST_BITS_PER_INT for the
   in_use bitmask for page_group.  Hosts that need a different value
   can override this by defining GGC_QUIRE_SIZE explicitly.  */
#ifndef GGC_QUIRE_SIZE
# ifdef USING_MMAP
#  define GGC_QUIRE_SIZE 512	/* 2MB for 4K pages */
# else
#  define GGC_QUIRE_SIZE 16
# endif
#endif

/* Initial guess as to how many page table entries we might need.  */
#define INITIAL_PTE_COUNT 128

static int ggc_allocated_p (const void *);
static page_entry *lookup_page_table_entry (const void *);
static void set_page_table_entry (void *, page_entry *);
#ifdef USING_MMAP
static char *alloc_anon (char *, size_t, bool check);
#endif
#ifdef USING_MALLOC_PAGE_GROUPS
static size_t page_group_index (char *, char *);
static void set_page_group_in_use (page_group *, char *);
static void clear_page_group_in_use (page_group *, char *);
#endif
static struct page_entry * alloc_page (unsigned);
static void free_page (struct page_entry *);
static void release_pages (void);
static void clear_marks (void);
static void sweep_pages (void);
static void ggc_recalculate_in_use_p (page_entry *);
static void compute_inverse (unsigned);
static inline void adjust_depth (void);
static void move_ptes_to_front (int, int);

void debug_print_page_list (int);
static void push_depth (unsigned int);
static void push_by_depth (page_entry *, unsigned long *);

/* Push an entry onto G.depth.  */

inline static void
push_depth (unsigned int i)
{
  if (G.depth_in_use >= G.depth_max)
    {
      G.depth_max *= 2;
      G.depth = XRESIZEVEC (unsigned int, G.depth, G.depth_max);
    }
  G.depth[G.depth_in_use++] = i;
}

/* Push an entry onto G.by_depth and G.save_in_use.  */

inline static void
push_by_depth (page_entry *p, unsigned long *s)
{
  if (G.by_depth_in_use >= G.by_depth_max)
    {
      G.by_depth_max *= 2;
      G.by_depth = XRESIZEVEC (page_entry *, G.by_depth, G.by_depth_max);
      G.save_in_use = XRESIZEVEC (unsigned long *, G.save_in_use,
				  G.by_depth_max);
    }
  G.by_depth[G.by_depth_in_use] = p;
  G.save_in_use[G.by_depth_in_use++] = s;
}

#if (GCC_VERSION < 3001)
#define prefetch(X) ((void) X)
#else
#define prefetch(X) __builtin_prefetch (X)
#endif

#define save_in_use_p_i(__i) \
  (G.save_in_use[__i])
#define save_in_use_p(__p) \
  (save_in_use_p_i (__p->index_by_depth))

/* Returns nonzero if P was allocated in GC'able memory.  */

static inline int
ggc_allocated_p (const void *p)
{
  page_entry ***base;
  size_t L1, L2;

#if HOST_BITS_PER_PTR <= 32
  base = &G.lookup[0];
#else
  page_table table = G.lookup;
  uintptr_t high_bits = (uintptr_t) p & ~ (uintptr_t) 0xffffffff;
  while (1)
    {
      if (table == NULL)
	return 0;
      if (table->high_bits == high_bits)
	break;
      table = table->next;
    }
  base = &table->table[0];
#endif

  /* Extract the level 1 and 2 indices.  */
  L1 = LOOKUP_L1 (p);
  L2 = LOOKUP_L2 (p);

  return base[L1] && base[L1][L2];
}

/* Traverse the page table and find the entry for a page.
   Die (probably) if the object wasn't allocated via GC.  */

static inline page_entry *
lookup_page_table_entry (const void *p)
{
  page_entry ***base;
  size_t L1, L2;

#if HOST_BITS_PER_PTR <= 32
  base = &G.lookup[0];
#else
  page_table table = G.lookup;
  uintptr_t high_bits = (uintptr_t) p & ~ (uintptr_t) 0xffffffff;
  while (table->high_bits != high_bits)
    table = table->next;
  base = &table->table[0];
#endif

  /* Extract the level 1 and 2 indices.  */
  L1 = LOOKUP_L1 (p);
  L2 = LOOKUP_L2 (p);

  return base[L1][L2];
}

/* Set the page table entry for a page.  */

static void
set_page_table_entry (void *p, page_entry *entry)
{
  page_entry ***base;
  size_t L1, L2;

#if HOST_BITS_PER_PTR <= 32
  base = &G.lookup[0];
#else
  page_table table;
  uintptr_t high_bits = (uintptr_t) p & ~ (uintptr_t) 0xffffffff;
  for (table = G.lookup; table; table = table->next)
    if (table->high_bits == high_bits)
      goto found;

  /* Not found -- allocate a new table.  */
  table = XCNEW (struct page_table_chain);
  table->next = G.lookup;
  table->high_bits = high_bits;
  G.lookup = table;
found:
  base = &table->table[0];
#endif

  /* Extract the level 1 and 2 indices.  */
  L1 = LOOKUP_L1 (p);
  L2 = LOOKUP_L2 (p);

  if (base[L1] == NULL)
    base[L1] = XCNEWVEC (page_entry *, PAGE_L2_SIZE);

  base[L1][L2] = entry;
}

/* Prints the page-entry for object size ORDER, for debugging.  */

DEBUG_FUNCTION void
debug_print_page_list (int order)
{
  page_entry *p;
  printf ("Head=%p, Tail=%p:\n", (void *) G.pages[order],
	  (void *) G.page_tails[order]);
  p = G.pages[order];
  while (p != NULL)
    {
      printf ("%p(%1d|%3d) -> ", (void *) p, p->context_depth,
	      p->num_free_objects);
      p = p->next;
    }
  printf ("NULL\n");
  fflush (stdout);
}

#ifdef USING_MMAP
/* Allocate SIZE bytes of anonymous memory, preferably near PREF,
   (if non-null).  The ifdef structure here is intended to cause a
   compile error unless exactly one of the HAVE_* is defined.  */

static inline char *
alloc_anon (char *pref ATTRIBUTE_UNUSED, size_t size, bool check)
{
#ifdef HAVE_MMAP_ANON
  char *page = (char *) mmap (pref, size, PROT_READ | PROT_WRITE,
			      MAP_PRIVATE | MAP_ANONYMOUS, -1, 0);
#endif
#ifdef HAVE_MMAP_DEV_ZERO
  char *page = (char *) mmap (pref, size, PROT_READ | PROT_WRITE,
			      MAP_PRIVATE, G.dev_zero_fd, 0);
#endif

  if (page == (char *) MAP_FAILED)
    {
      if (!check)
        return NULL;
      perror ("virtual memory exhausted");
      exit (FATAL_EXIT_CODE);
    }

  /* Remember that we allocated this memory.  */
  G.bytes_mapped += size;

  /* Pretend we don't have access to the allocated pages.  We'll enable
     access to smaller pieces of the area in ggc_internal_alloc.  Discard the
     handle to avoid handle leak.  */
  VALGRIND_DISCARD (VALGRIND_MAKE_MEM_NOACCESS (page, size));

  return page;
}
#endif
#ifdef USING_MALLOC_PAGE_GROUPS
/* Compute the index for this page into the page group.  */

static inline size_t
page_group_index (char *allocation, char *page)
{
  return (size_t) (page - allocation) >> G.lg_pagesize;
}

/* Set and clear the in_use bit for this page in the page group.  */

static inline void
set_page_group_in_use (page_group *group, char *page)
{
  group->in_use |= 1 << page_group_index (group->allocation, page);
}

static inline void
clear_page_group_in_use (page_group *group, char *page)
{
  group->in_use &= ~(1 << page_group_index (group->allocation, page));
}
#endif

/* Allocate a new page for allocating objects of size 2^ORDER,
   and return an entry for it.  The entry is not added to the
   appropriate page_table list.  */

static inline struct page_entry *
alloc_page (unsigned order)
{
  struct page_entry *entry, *p, **pp;
  char *page;
  size_t num_objects;
  size_t bitmap_size;
  size_t page_entry_size;
  size_t entry_size;
#ifdef USING_MALLOC_PAGE_GROUPS
  page_group *group;
#endif

  num_objects = OBJECTS_PER_PAGE (order);
  bitmap_size = BITMAP_SIZE (num_objects + 1);
  page_entry_size = sizeof (page_entry) - sizeof (long) + bitmap_size;
  entry_size = num_objects * OBJECT_SIZE (order);
  if (entry_size < G.pagesize)
    entry_size = G.pagesize;
  entry_size = PAGE_ALIGN (entry_size);

  entry = NULL;
  page = NULL;

  /* Check the list of free pages for one we can use.  */
  for (pp = &G.free_pages, p = *pp; p; pp = &p->next, p = *pp)
    if (p->bytes == entry_size)
      break;

  if (p != NULL)
    {
      if (p->discarded)
        G.bytes_mapped += p->bytes;
      p->discarded = false;

      /* Recycle the allocated memory from this page ...  */
      *pp = p->next;
      page = p->page;

#ifdef USING_MALLOC_PAGE_GROUPS
      group = p->group;
#endif

      /* ... and, if possible, the page entry itself.  */
      if (p->order == order)
	{
	  entry = p;
	  memset (entry, 0, page_entry_size);
	}
      else
	free (p);
    }
#ifdef USING_MMAP
  else if (entry_size == G.pagesize)
    {
      /* We want just one page.  Allocate a bunch of them and put the
	 extras on the freelist.  (Can only do this optimization with
	 mmap for backing store.)  */
      struct page_entry *e, *f = G.free_pages;
      int i, entries = GGC_QUIRE_SIZE;

      page = alloc_anon (NULL, G.pagesize * GGC_QUIRE_SIZE, false);
      if (page == NULL)
     	{
	  page = alloc_anon(NULL, G.pagesize, true);
          entries = 1;
	}

      /* This loop counts down so that the chain will be in ascending
	 memory order.  */
      for (i = entries - 1; i >= 1; i--)
	{
	  e = XCNEWVAR (struct page_entry, page_entry_size);
	  e->order = order;
	  e->bytes = G.pagesize;
	  e->page = page + (i << G.lg_pagesize);
	  e->next = f;
	  f = e;
	}

      G.free_pages = f;
    }
  else
    page = alloc_anon (NULL, entry_size, true);
#endif
#ifdef USING_MALLOC_PAGE_GROUPS
  else
    {
      /* Allocate a large block of memory and serve out the aligned
	 pages therein.  This results in much less memory wastage
	 than the traditional implementation of valloc.  */

      char *allocation, *a, *enda;
      size_t alloc_size, head_slop, tail_slop;
      int multiple_pages = (entry_size == G.pagesize);

      if (multiple_pages)
	alloc_size = GGC_QUIRE_SIZE * G.pagesize;
      else
	alloc_size = entry_size + G.pagesize - 1;
      allocation = XNEWVEC (char, alloc_size);

      page = (char *) (((uintptr_t) allocation + G.pagesize - 1) & -G.pagesize);
      head_slop = page - allocation;
      if (multiple_pages)
	tail_slop = ((size_t) allocation + alloc_size) & (G.pagesize - 1);
      else
	tail_slop = alloc_size - entry_size - head_slop;
      enda = allocation + alloc_size - tail_slop;

      /* We allocated N pages, which are likely not aligned, leaving
	 us with N-1 usable pages.  We plan to place the page_group
	 structure somewhere in the slop.  */
      if (head_slop >= sizeof (page_group))
	group = (page_group *)page - 1;
      else
	{
	  /* We magically got an aligned allocation.  Too bad, we have
	     to waste a page anyway.  */
	  if (tail_slop == 0)
	    {
	      enda -= G.pagesize;
	      tail_slop += G.pagesize;
	    }
	  gcc_assert (tail_slop >= sizeof (page_group));
	  group = (page_group *)enda;
	  tail_slop -= sizeof (page_group);
	}

      /* Remember that we allocated this memory.  */
      group->next = G.page_groups;
      group->allocation = allocation;
      group->alloc_size = alloc_size;
      group->in_use = 0;
      G.page_groups = group;
      G.bytes_mapped += alloc_size;

      /* If we allocated multiple pages, put the rest on the free list.  */
      if (multiple_pages)
	{
	  struct page_entry *e, *f = G.free_pages;
	  for (a = enda - G.pagesize; a != page; a -= G.pagesize)
	    {
	      e = XCNEWVAR (struct page_entry, page_entry_size);
	      e->order = order;
	      e->bytes = G.pagesize;
	      e->page = a;
	      e->group = group;
	      e->next = f;
	      f = e;
	    }
	  G.free_pages = f;
	}
    }
#endif

  if (entry == NULL)
    entry = XCNEWVAR (struct page_entry, page_entry_size);

  entry->bytes = entry_size;
  entry->page = page;
  entry->context_depth = G.context_depth;
  entry->order = order;
  entry->num_free_objects = num_objects;
  entry->next_bit_hint = 1;

  G.context_depth_allocations |= (unsigned long)1 << G.context_depth;

#ifdef USING_MALLOC_PAGE_GROUPS
  entry->group = group;
  set_page_group_in_use (group, page);
#endif

  /* Set the one-past-the-end in-use bit.  This acts as a sentry as we
     increment the hint.  */
  entry->in_use_p[num_objects / HOST_BITS_PER_LONG]
    = (unsigned long) 1 << (num_objects % HOST_BITS_PER_LONG);

  set_page_table_entry (page, entry);

  if (GGC_DEBUG_LEVEL >= 2)
    fprintf (G.debug_file,
	     "Allocating page at %p, object size=%lu, data %p-%p\n",
	     (void *) entry, (unsigned long) OBJECT_SIZE (order), page,
	     page + entry_size - 1);

  return entry;
}

/* Adjust the size of G.depth so that no index greater than the one
   used by the top of the G.by_depth is used.  */

static inline void
adjust_depth (void)
{
  page_entry *top;

  if (G.by_depth_in_use)
    {
      top = G.by_depth[G.by_depth_in_use-1];

      /* Peel back indices in depth that index into by_depth, so that
	 as new elements are added to by_depth, we note the indices
	 of those elements, if they are for new context depths.  */
      while (G.depth_in_use > (size_t)top->context_depth+1)
	--G.depth_in_use;
    }
}

/* For a page that is no longer needed, put it on the free page list.  */

static void
free_page (page_entry *entry)
{
  if (GGC_DEBUG_LEVEL >= 2)
    fprintf (G.debug_file,
	     "Deallocating page at %p, data %p-%p\n", (void *) entry,
	     entry->page, entry->page + entry->bytes - 1);

  /* Mark the page as inaccessible.  Discard the handle to avoid handle
     leak.  */
  VALGRIND_DISCARD (VALGRIND_MAKE_MEM_NOACCESS (entry->page, entry->bytes));

  set_page_table_entry (entry->page, NULL);

#ifdef USING_MALLOC_PAGE_GROUPS
  clear_page_group_in_use (entry->group, entry->page);
#endif

  if (G.by_depth_in_use > 1)
    {
      page_entry *top = G.by_depth[G.by_depth_in_use-1];
      int i = entry->index_by_depth;

      /* We cannot free a page from a context deeper than the current
	 one.  */
      gcc_assert (entry->context_depth == top->context_depth);

      /* Put top element into freed slot.  */
      G.by_depth[i] = top;
      G.save_in_use[i] = G.save_in_use[G.by_depth_in_use-1];
      top->index_by_depth = i;
    }
  --G.by_depth_in_use;

  adjust_depth ();

  entry->next = G.free_pages;
  G.free_pages = entry;
}

/* Release the free page cache to the system.  */

static void
release_pages (void)
{
#ifdef USING_MADVISE
  page_entry *p, *start_p;
  char *start;
  size_t len;
  size_t mapped_len;
  page_entry *next, *prev, *newprev;
  size_t free_unit = (GGC_QUIRE_SIZE/2) * G.pagesize;

  /* First free larger continuous areas to the OS.
     This allows other allocators to grab these areas if needed.
     This is only done on larger chunks to avoid fragmentation. 
     This does not always work because the free_pages list is only
     approximately sorted. */

  p = G.free_pages;
  prev = NULL;
  while (p)
    {
      start = p->page;
      start_p = p;
      len = 0;
      mapped_len = 0;
      newprev = prev;
      while (p && p->page == start + len)
        {
          len += p->bytes;
	  if (!p->discarded)
	      mapped_len += p->bytes;
	  newprev = p;
          p = p->next;
        }
      if (len >= free_unit)
        {
          while (start_p != p)
            {
              next = start_p->next;
              free (start_p);
              start_p = next;
            }
          munmap (start, len);
	  if (prev)
	    prev->next = p;
          else
            G.free_pages = p;
          G.bytes_mapped -= mapped_len;
	  continue;
        }
      prev = newprev;
   }

  /* Now give back the fragmented pages to the OS, but keep the address 
     space to reuse it next time. */

  for (p = G.free_pages; p; )
    {
      if (p->discarded)
        {
          p = p->next;
          continue;
        }
      start = p->page;
      len = p->bytes;
      start_p = p;
      p = p->next;
      while (p && p->page == start + len)
        {
          len += p->bytes;
          p = p->next;
        }
      /* Give the page back to the kernel, but don't free the mapping.
         This avoids fragmentation in the virtual memory map of the 
 	 process. Next time we can reuse it by just touching it. */
      madvise (start, len, MADV_DONTNEED);
      /* Don't count those pages as mapped to not touch the garbage collector
         unnecessarily. */
      G.bytes_mapped -= len;
      while (start_p != p)
        {
          start_p->discarded = true;
          start_p = start_p->next;
        }
    }
#endif
#if defined(USING_MMAP) && !defined(USING_MADVISE)
  page_entry *p, *next;
  char *start;
  size_t len;

  /* Gather up adjacent pages so they are unmapped together.  */
  p = G.free_pages;

  while (p)
    {
      start = p->page;
      next = p->next;
      len = p->bytes;
      free (p);
      p = next;

      while (p && p->page == start + len)
	{
	  next = p->next;
	  len += p->bytes;
	  free (p);
	  p = next;
	}

      munmap (start, len);
      G.bytes_mapped -= len;
    }

  G.free_pages = NULL;
#endif
#ifdef USING_MALLOC_PAGE_GROUPS
  page_entry **pp, *p;
  page_group **gp, *g;

  /* Remove all pages from free page groups from the list.  */
  pp = &G.free_pages;
  while ((p = *pp) != NULL)
    if (p->group->in_use == 0)
      {
	*pp = p->next;
	free (p);
      }
    else
      pp = &p->next;

  /* Remove all free page groups, and release the storage.  */
  gp = &G.page_groups;
  while ((g = *gp) != NULL)
    if (g->in_use == 0)
      {
	*gp = g->next;
	G.bytes_mapped -= g->alloc_size;
	free (g->allocation);
      }
    else
      gp = &g->next;
#endif
}

/* This table provides a fast way to determine ceil(log_2(size)) for
   allocation requests.  The minimum allocation size is eight bytes.  */
#define NUM_SIZE_LOOKUP 512
static unsigned char size_lookup[NUM_SIZE_LOOKUP] =
{
  3, 3, 3, 3, 3, 3, 3, 3, 3, 4, 4, 4, 4, 4, 4, 4,
  4, 5, 5, 5, 5, 5, 5, 5, 5, 5, 5, 5, 5, 5, 5, 5,
  5, 6, 6, 6, 6, 6, 6, 6, 6, 6, 6, 6, 6, 6, 6, 6,
  6, 6, 6, 6, 6, 6, 6, 6, 6, 6, 6, 6, 6, 6, 6, 6,
  6, 7, 7, 7, 7, 7, 7, 7, 7, 7, 7, 7, 7, 7, 7, 7,
  7, 7, 7, 7, 7, 7, 7, 7, 7, 7, 7, 7, 7, 7, 7, 7,
  7, 7, 7, 7, 7, 7, 7, 7, 7, 7, 7, 7, 7, 7, 7, 7,
  7, 7, 7, 7, 7, 7, 7, 7, 7, 7, 7, 7, 7, 7, 7, 7,
  7, 8, 8, 8, 8, 8, 8, 8, 8, 8, 8, 8, 8, 8, 8, 8,
  8, 8, 8, 8, 8, 8, 8, 8, 8, 8, 8, 8, 8, 8, 8, 8,
  8, 8, 8, 8, 8, 8, 8, 8, 8, 8, 8, 8, 8, 8, 8, 8,
  8, 8, 8, 8, 8, 8, 8, 8, 8, 8, 8, 8, 8, 8, 8, 8,
  8, 8, 8, 8, 8, 8, 8, 8, 8, 8, 8, 8, 8, 8, 8, 8,
  8, 8, 8, 8, 8, 8, 8, 8, 8, 8, 8, 8, 8, 8, 8, 8,
  8, 8, 8, 8, 8, 8, 8, 8, 8, 8, 8, 8, 8, 8, 8, 8,
  8, 8, 8, 8, 8, 8, 8, 8, 8, 8, 8, 8, 8, 8, 8, 8,
  8, 9, 9, 9, 9, 9, 9, 9, 9, 9, 9, 9, 9, 9, 9, 9,
  9, 9, 9, 9, 9, 9, 9, 9, 9, 9, 9, 9, 9, 9, 9, 9,
  9, 9, 9, 9, 9, 9, 9, 9, 9, 9, 9, 9, 9, 9, 9, 9,
  9, 9, 9, 9, 9, 9, 9, 9, 9, 9, 9, 9, 9, 9, 9, 9,
  9, 9, 9, 9, 9, 9, 9, 9, 9, 9, 9, 9, 9, 9, 9, 9,
  9, 9, 9, 9, 9, 9, 9, 9, 9, 9, 9, 9, 9, 9, 9, 9,
  9, 9, 9, 9, 9, 9, 9, 9, 9, 9, 9, 9, 9, 9, 9, 9,
  9, 9, 9, 9, 9, 9, 9, 9, 9, 9, 9, 9, 9, 9, 9, 9,
  9, 9, 9, 9, 9, 9, 9, 9, 9, 9, 9, 9, 9, 9, 9, 9,
  9, 9, 9, 9, 9, 9, 9, 9, 9, 9, 9, 9, 9, 9, 9, 9,
  9, 9, 9, 9, 9, 9, 9, 9, 9, 9, 9, 9, 9, 9, 9, 9,
  9, 9, 9, 9, 9, 9, 9, 9, 9, 9, 9, 9, 9, 9, 9, 9,
  9, 9, 9, 9, 9, 9, 9, 9, 9, 9, 9, 9, 9, 9, 9, 9,
  9, 9, 9, 9, 9, 9, 9, 9, 9, 9, 9, 9, 9, 9, 9, 9,
  9, 9, 9, 9, 9, 9, 9, 9, 9, 9, 9, 9, 9, 9, 9, 9,
  9, 9, 9, 9, 9, 9, 9, 9, 9, 9, 9, 9, 9, 9, 9, 9
};

/* For a given size of memory requested for allocation, return the
   actual size that is going to be allocated, as well as the size
   order.  */

static void
ggc_round_alloc_size_1 (size_t requested_size,
			size_t *size_order,
			size_t *alloced_size)
{
  size_t order, object_size;

  if (requested_size < NUM_SIZE_LOOKUP)
    {
      order = size_lookup[requested_size];
      object_size = OBJECT_SIZE (order);
    }
  else
    {
      order = 10;
      while (requested_size > (object_size = OBJECT_SIZE (order)))
        order++;
    }

  if (size_order)
    *size_order = order;
  if (alloced_size)
    *alloced_size = object_size;
}

/* For a given size of memory requested for allocation, return the
   actual size that is going to be allocated.  */

size_t
ggc_round_alloc_size (size_t requested_size)
{
  size_t size = 0;
  
  ggc_round_alloc_size_1 (requested_size, NULL, &size);
  return size;
}

/* Allocate a chunk of memory of SIZE bytes.  Its contents are undefined.  */

void *
ggc_internal_alloc_stat (size_t size MEM_STAT_DECL)
{
  size_t order, word, bit, object_offset, object_size;
  struct page_entry *entry;
  void *result;

  ggc_round_alloc_size_1 (size, &order, &object_size);

  /* If there are non-full pages for this size allocation, they are at
     the head of the list.  */
  entry = G.pages[order];

  /* If there is no page for this object size, or all pages in this
     context are full, allocate a new page.  */
  if (entry == NULL || entry->num_free_objects == 0)
    {
      struct page_entry *new_entry;
      new_entry = alloc_page (order);

      new_entry->index_by_depth = G.by_depth_in_use;
      push_by_depth (new_entry, 0);

      /* We can skip context depths, if we do, make sure we go all the
	 way to the new depth.  */
      while (new_entry->context_depth >= G.depth_in_use)
	push_depth (G.by_depth_in_use-1);

      /* If this is the only entry, it's also the tail.  If it is not
	 the only entry, then we must update the PREV pointer of the
	 ENTRY (G.pages[order]) to point to our new page entry.  */
      if (entry == NULL)
	G.page_tails[order] = new_entry;
      else
	entry->prev = new_entry;

      /* Put new pages at the head of the page list.  By definition the
	 entry at the head of the list always has a NULL pointer.  */
      new_entry->next = entry;
      new_entry->prev = NULL;
      entry = new_entry;
      G.pages[order] = new_entry;

      /* For a new page, we know the word and bit positions (in the
	 in_use bitmap) of the first available object -- they're zero.  */
      new_entry->next_bit_hint = 1;
      word = 0;
      bit = 0;
      object_offset = 0;
    }
  else
    {
      /* First try to use the hint left from the previous allocation
	 to locate a clear bit in the in-use bitmap.  We've made sure
	 that the one-past-the-end bit is always set, so if the hint
	 has run over, this test will fail.  */
      unsigned hint = entry->next_bit_hint;
      word = hint / HOST_BITS_PER_LONG;
      bit = hint % HOST_BITS_PER_LONG;

      /* If the hint didn't work, scan the bitmap from the beginning.  */
      if ((entry->in_use_p[word] >> bit) & 1)
	{
	  word = bit = 0;
	  while (~entry->in_use_p[word] == 0)
	    ++word;

#if GCC_VERSION >= 3004
	  bit = __builtin_ctzl (~entry->in_use_p[word]);
#else
	  while ((entry->in_use_p[word] >> bit) & 1)
	    ++bit;
#endif

	  hint = word * HOST_BITS_PER_LONG + bit;
	}

      /* Next time, try the next bit.  */
      entry->next_bit_hint = hint + 1;

      object_offset = hint * object_size;
    }

  /* Set the in-use bit.  */
  entry->in_use_p[word] |= ((unsigned long) 1 << bit);

  /* Keep a running total of the number of free objects.  If this page
     fills up, we may have to move it to the end of the list if the
     next page isn't full.  If the next page is full, all subsequent
     pages are full, so there's no need to move it.  */
  if (--entry->num_free_objects == 0
      && entry->next != NULL
      && entry->next->num_free_objects > 0)
    {
      /* We have a new head for the list.  */
      G.pages[order] = entry->next;

      /* We are moving ENTRY to the end of the page table list.
	 The new page at the head of the list will have NULL in
	 its PREV field and ENTRY will have NULL in its NEXT field.  */
      entry->next->prev = NULL;
      entry->next = NULL;

      /* Append ENTRY to the tail of the list.  */
      entry->prev = G.page_tails[order];
      G.page_tails[order]->next = entry;
      G.page_tails[order] = entry;
    }

  /* Calculate the object's address.  */
  result = entry->page + object_offset;
  if (GATHER_STATISTICS)
    ggc_record_overhead (OBJECT_SIZE (order), OBJECT_SIZE (order) - size,
			 result FINAL_PASS_MEM_STAT);

#ifdef ENABLE_GC_CHECKING
  /* Keep poisoning-by-writing-0xaf the object, in an attempt to keep the
     exact same semantics in presence of memory bugs, regardless of
     ENABLE_VALGRIND_CHECKING.  We override this request below.  Drop the
     handle to avoid handle leak.  */
  VALGRIND_DISCARD (VALGRIND_MAKE_MEM_UNDEFINED (result, object_size));

  /* `Poison' the entire allocated object, including any padding at
     the end.  */
  memset (result, 0xaf, object_size);

  /* Make the bytes after the end of the object unaccessible.  Discard the
     handle to avoid handle leak.  */
  VALGRIND_DISCARD (VALGRIND_MAKE_MEM_NOACCESS ((char *) result + size,
						object_size - size));
#endif

  /* Tell Valgrind that the memory is there, but its content isn't
     defined.  The bytes at the end of the object are still marked
     unaccessible.  */
  VALGRIND_DISCARD (VALGRIND_MAKE_MEM_UNDEFINED (result, size));

  /* Keep track of how many bytes are being allocated.  This
     information is used in deciding when to collect.  */
  G.allocated += object_size;

  /* For timevar statistics.  */
  timevar_ggc_mem_total += object_size;

  if (GATHER_STATISTICS)
    {
      size_t overhead = object_size - size;

      G.stats.total_overhead += overhead;
      G.stats.total_allocated += object_size;
      G.stats.total_overhead_per_order[order] += overhead;
      G.stats.total_allocated_per_order[order] += object_size;

      if (size <= 32)
	{
	  G.stats.total_overhead_under32 += overhead;
	  G.stats.total_allocated_under32 += object_size;
	}
      if (size <= 64)
	{
	  G.stats.total_overhead_under64 += overhead;
	  G.stats.total_allocated_under64 += object_size;
	}
      if (size <= 128)
	{
	  G.stats.total_overhead_under128 += overhead;
	  G.stats.total_allocated_under128 += object_size;
	}
    }

  if (GGC_DEBUG_LEVEL >= 3)
    fprintf (G.debug_file,
	     "Allocating object, requested size=%lu, actual=%lu at %p on %p\n",
	     (unsigned long) size, (unsigned long) object_size, result,
	     (void *) entry);

  return result;
}

/* Mark function for strings.  */

void
gt_ggc_m_S (const void *p)
{
  page_entry *entry;
  unsigned bit, word;
  unsigned long mask;
  unsigned long offset;

  if (!p || !ggc_allocated_p (p))
    return;

  /* Look up the page on which the object is alloced.  .  */
  entry = lookup_page_table_entry (p);
  gcc_assert (entry);

  /* Calculate the index of the object on the page; this is its bit
     position in the in_use_p bitmap.  Note that because a char* might
     point to the middle of an object, we need special code here to
     make sure P points to the start of an object.  */
  offset = ((const char *) p - entry->page) % object_size_table[entry->order];
  if (offset)
    {
      /* Here we've seen a char* which does not point to the beginning
	 of an allocated object.  We assume it points to the middle of
	 a STRING_CST.  */
      gcc_assert (offset == offsetof (struct tree_string, str));
      p = ((const char *) p) - offset;
      gt_ggc_mx_lang_tree_node (CONST_CAST (void *, p));
      return;
    }

  bit = OFFSET_TO_BIT (((const char *) p) - entry->page, entry->order);
  word = bit / HOST_BITS_PER_LONG;
  mask = (unsigned long) 1 << (bit % HOST_BITS_PER_LONG);

  /* If the bit was previously set, skip it.  */
  if (entry->in_use_p[word] & mask)
    return;

  /* Otherwise set it, and decrement the free object count.  */
  entry->in_use_p[word] |= mask;
  entry->num_free_objects -= 1;

  if (GGC_DEBUG_LEVEL >= 4)
    fprintf (G.debug_file, "Marking %p\n", p);

  return;
}


/* User-callable entry points for marking string X.  */

void
gt_ggc_mx (const char *& x)
{
  gt_ggc_m_S (x);
}

void
gt_ggc_mx (unsigned char *& x)
{
  gt_ggc_m_S (x);
}

void
gt_ggc_mx (unsigned char& x ATTRIBUTE_UNUSED)
{
}

/* If P is not marked, marks it and return false.  Otherwise return true.
   P must have been allocated by the GC allocator; it mustn't point to
   static objects, stack variables, or memory allocated with malloc.  */

int
ggc_set_mark (const void *p)
{
  page_entry *entry;
  unsigned bit, word;
  unsigned long mask;

  /* Look up the page on which the object is alloced.  If the object
     wasn't allocated by the collector, we'll probably die.  */
  entry = lookup_page_table_entry (p);
  gcc_assert (entry);

  /* Calculate the index of the object on the page; this is its bit
     position in the in_use_p bitmap.  */
  bit = OFFSET_TO_BIT (((const char *) p) - entry->page, entry->order);
  word = bit / HOST_BITS_PER_LONG;
  mask = (unsigned long) 1 << (bit % HOST_BITS_PER_LONG);

  /* If the bit was previously set, skip it.  */
  if (entry->in_use_p[word] & mask)
    return 1;

  /* Otherwise set it, and decrement the free object count.  */
  entry->in_use_p[word] |= mask;
  entry->num_free_objects -= 1;

  if (GGC_DEBUG_LEVEL >= 4)
    fprintf (G.debug_file, "Marking %p\n", p);

  return 0;
}

/* Return 1 if P has been marked, zero otherwise.
   P must have been allocated by the GC allocator; it mustn't point to
   static objects, stack variables, or memory allocated with malloc.  */

int
ggc_marked_p (const void *p)
{
  page_entry *entry;
  unsigned bit, word;
  unsigned long mask;

  /* Look up the page on which the object is alloced.  If the object
     wasn't allocated by the collector, we'll probably die.  */
  entry = lookup_page_table_entry (p);
  gcc_assert (entry);

  /* Calculate the index of the object on the page; this is its bit
     position in the in_use_p bitmap.  */
  bit = OFFSET_TO_BIT (((const char *) p) - entry->page, entry->order);
  word = bit / HOST_BITS_PER_LONG;
  mask = (unsigned long) 1 << (bit % HOST_BITS_PER_LONG);

  return (entry->in_use_p[word] & mask) != 0;
}

/* Return the size of the gc-able object P.  */

size_t
ggc_get_size (const void *p)
{
  page_entry *pe = lookup_page_table_entry (p);
  return OBJECT_SIZE (pe->order);
}

/* Release the memory for object P.  */

void
ggc_free (void *p)
{
  page_entry *pe = lookup_page_table_entry (p);
  size_t order = pe->order;
  size_t size = OBJECT_SIZE (order);

  if (GATHER_STATISTICS)
    ggc_free_overhead (p);

  if (GGC_DEBUG_LEVEL >= 3)
    fprintf (G.debug_file,
	     "Freeing object, actual size=%lu, at %p on %p\n",
	     (unsigned long) size, p, (void *) pe);

#ifdef ENABLE_GC_CHECKING
  /* Poison the data, to indicate the data is garbage.  */
  VALGRIND_DISCARD (VALGRIND_MAKE_MEM_UNDEFINED (p, size));
  memset (p, 0xa5, size);
#endif
  /* Let valgrind know the object is free.  */
  VALGRIND_DISCARD (VALGRIND_MAKE_MEM_NOACCESS (p, size));

#ifdef ENABLE_GC_ALWAYS_COLLECT
  /* In the completely-anal-checking mode, we do *not* immediately free
     the data, but instead verify that the data is *actually* not
     reachable the next time we collect.  */
  {
    struct free_object *fo = XNEW (struct free_object);
    fo->object = p;
    fo->next = G.free_object_list;
    G.free_object_list = fo;
  }
#else
  {
    unsigned int bit_offset, word, bit;

    G.allocated -= size;

    /* Mark the object not-in-use.  */
    bit_offset = OFFSET_TO_BIT (((const char *) p) - pe->page, order);
    word = bit_offset / HOST_BITS_PER_LONG;
    bit = bit_offset % HOST_BITS_PER_LONG;
    pe->in_use_p[word] &= ~(1UL << bit);

    if (pe->num_free_objects++ == 0)
      {
	page_entry *p, *q;

	/* If the page is completely full, then it's supposed to
	   be after all pages that aren't.  Since we've freed one
	   object from a page that was full, we need to move the
	   page to the head of the list.

	   PE is the node we want to move.  Q is the previous node
	   and P is the next node in the list.  */
	q = pe->prev;
	if (q && q->num_free_objects == 0)
	  {
	    p = pe->next;

	    q->next = p;

	    /* If PE was at the end of the list, then Q becomes the
	       new end of the list.  If PE was not the end of the
	       list, then we need to update the PREV field for P.  */
	    if (!p)
	      G.page_tails[order] = q;
	    else
	      p->prev = q;

	    /* Move PE to the head of the list.  */
	    pe->next = G.pages[order];
	    pe->prev = NULL;
	    G.pages[order]->prev = pe;
	    G.pages[order] = pe;
	  }

	/* Reset the hint bit to point to the only free object.  */
	pe->next_bit_hint = bit_offset;
      }
  }
#endif
}

/* Subroutine of init_ggc which computes the pair of numbers used to
   perform division by OBJECT_SIZE (order) and fills in inverse_table[].

   This algorithm is taken from Granlund and Montgomery's paper
   "Division by Invariant Integers using Multiplication"
   (Proc. SIGPLAN PLDI, 1994), section 9 (Exact division by
   constants).  */

static void
compute_inverse (unsigned order)
{
  size_t size, inv;
  unsigned int e;

  size = OBJECT_SIZE (order);
  e = 0;
  while (size % 2 == 0)
    {
      e++;
      size >>= 1;
    }

  inv = size;
  while (inv * size != 1)
    inv = inv * (2 - inv*size);

  DIV_MULT (order) = inv;
  DIV_SHIFT (order) = e;
}

/* Initialize the ggc-mmap allocator.  */
void
init_ggc (void)
{
  unsigned order;

  G.pagesize = getpagesize();
  G.lg_pagesize = exact_log2 (G.pagesize);

#ifdef HAVE_MMAP_DEV_ZERO
  G.dev_zero_fd = open ("/dev/zero", O_RDONLY);
  if (G.dev_zero_fd == -1)
    internal_error ("open /dev/zero: %m");
#endif

#if 0
  G.debug_file = fopen ("ggc-mmap.debug", "w");
#else
  G.debug_file = stdout;
#endif

#ifdef USING_MMAP
  /* StunOS has an amazing off-by-one error for the first mmap allocation
     after fiddling with RLIMIT_STACK.  The result, as hard as it is to
     believe, is an unaligned page allocation, which would cause us to
     hork badly if we tried to use it.  */
  {
    char *p = alloc_anon (NULL, G.pagesize, true);
    struct page_entry *e;
    if ((uintptr_t)p & (G.pagesize - 1))
      {
	/* How losing.  Discard this one and try another.  If we still
	   can't get something useful, give up.  */

	p = alloc_anon (NULL, G.pagesize, true);
	gcc_assert (!((uintptr_t)p & (G.pagesize - 1)));
      }

    /* We have a good page, might as well hold onto it...  */
    e = XCNEW (struct page_entry);
    e->bytes = G.pagesize;
    e->page = p;
    e->next = G.free_pages;
    G.free_pages = e;
  }
#endif

  /* Initialize the object size table.  */
  for (order = 0; order < HOST_BITS_PER_PTR; ++order)
    object_size_table[order] = (size_t) 1 << order;
  for (order = HOST_BITS_PER_PTR; order < NUM_ORDERS; ++order)
    {
      size_t s = extra_order_size_table[order - HOST_BITS_PER_PTR];

      /* If S is not a multiple of the MAX_ALIGNMENT, then round it up
	 so that we're sure of getting aligned memory.  */
      s = ROUND_UP (s, MAX_ALIGNMENT);
      object_size_table[order] = s;
    }

  /* Initialize the objects-per-page and inverse tables.  */
  for (order = 0; order < NUM_ORDERS; ++order)
    {
      objects_per_page_table[order] = G.pagesize / OBJECT_SIZE (order);
      if (objects_per_page_table[order] == 0)
	objects_per_page_table[order] = 1;
      compute_inverse (order);
    }

  /* Reset the size_lookup array to put appropriately sized objects in
     the special orders.  All objects bigger than the previous power
     of two, but no greater than the special size, should go in the
     new order.  */
  for (order = HOST_BITS_PER_PTR; order < NUM_ORDERS; ++order)
    {
      int o;
      int i;

      i = OBJECT_SIZE (order);
      if (i >= NUM_SIZE_LOOKUP)
	continue;

      for (o = size_lookup[i]; o == size_lookup [i]; --i)
	size_lookup[i] = order;
    }

  G.depth_in_use = 0;
  G.depth_max = 10;
  G.depth = XNEWVEC (unsigned int, G.depth_max);

  G.by_depth_in_use = 0;
  G.by_depth_max = INITIAL_PTE_COUNT;
  G.by_depth = XNEWVEC (page_entry *, G.by_depth_max);
  G.save_in_use = XNEWVEC (unsigned long *, G.by_depth_max);
}

/* Merge the SAVE_IN_USE_P and IN_USE_P arrays in P so that IN_USE_P
   reflects reality.  Recalculate NUM_FREE_OBJECTS as well.  */

static void
ggc_recalculate_in_use_p (page_entry *p)
{
  unsigned int i;
  size_t num_objects;

  /* Because the past-the-end bit in in_use_p is always set, we
     pretend there is one additional object.  */
  num_objects = OBJECTS_IN_PAGE (p) + 1;

  /* Reset the free object count.  */
  p->num_free_objects = num_objects;

  /* Combine the IN_USE_P and SAVE_IN_USE_P arrays.  */
  for (i = 0;
       i < CEIL (BITMAP_SIZE (num_objects),
		 sizeof (*p->in_use_p));
       ++i)
    {
      unsigned long j;

      /* Something is in use if it is marked, or if it was in use in a
	 context further down the context stack.  */
      p->in_use_p[i] |= save_in_use_p (p)[i];

      /* Decrement the free object count for every object allocated.  */
      for (j = p->in_use_p[i]; j; j >>= 1)
	p->num_free_objects -= (j & 1);
    }

  gcc_assert (p->num_free_objects < num_objects);
}

/* Unmark all objects.  */

static void
clear_marks (void)
{
  unsigned order;

  for (order = 2; order < NUM_ORDERS; order++)
    {
      page_entry *p;

      for (p = G.pages[order]; p != NULL; p = p->next)
	{
	  size_t num_objects = OBJECTS_IN_PAGE (p);
	  size_t bitmap_size = BITMAP_SIZE (num_objects + 1);

	  /* The data should be page-aligned.  */
	  gcc_assert (!((uintptr_t) p->page & (G.pagesize - 1)));

	  /* Pages that aren't in the topmost context are not collected;
	     nevertheless, we need their in-use bit vectors to store GC
	     marks.  So, back them up first.  */
	  if (p->context_depth < G.context_depth)
	    {
	      if (! save_in_use_p (p))
		save_in_use_p (p) = XNEWVAR (unsigned long, bitmap_size);
	      memcpy (save_in_use_p (p), p->in_use_p, bitmap_size);
	    }

	  /* Reset reset the number of free objects and clear the
             in-use bits.  These will be adjusted by mark_obj.  */
	  p->num_free_objects = num_objects;
	  memset (p->in_use_p, 0, bitmap_size);

	  /* Make sure the one-past-the-end bit is always set.  */
	  p->in_use_p[num_objects / HOST_BITS_PER_LONG]
	    = ((unsigned long) 1 << (num_objects % HOST_BITS_PER_LONG));
	}
    }
}

/* Free all empty pages.  Partially empty pages need no attention
   because the `mark' bit doubles as an `unused' bit.  */

static void
sweep_pages (void)
{
  unsigned order;

  for (order = 2; order < NUM_ORDERS; order++)
    {
      /* The last page-entry to consider, regardless of entries
	 placed at the end of the list.  */
      page_entry * const last = G.page_tails[order];

      size_t num_objects;
      size_t live_objects;
      page_entry *p, *previous;
      int done;

      p = G.pages[order];
      if (p == NULL)
	continue;

      previous = NULL;
      do
	{
	  page_entry *next = p->next;

	  /* Loop until all entries have been examined.  */
	  done = (p == last);

	  num_objects = OBJECTS_IN_PAGE (p);

	  /* Add all live objects on this page to the count of
             allocated memory.  */
	  live_objects = num_objects - p->num_free_objects;

	  G.allocated += OBJECT_SIZE (order) * live_objects;

	  /* Only objects on pages in the topmost context should get
	     collected.  */
	  if (p->context_depth < G.context_depth)
	    ;

	  /* Remove the page if it's empty.  */
	  else if (live_objects == 0)
	    {
	      /* If P was the first page in the list, then NEXT
		 becomes the new first page in the list, otherwise
		 splice P out of the forward pointers.  */
	      if (! previous)
		G.pages[order] = next;
	      else
		previous->next = next;

	      /* Splice P out of the back pointers too.  */
	      if (next)
		next->prev = previous;

	      /* Are we removing the last element?  */
	      if (p == G.page_tails[order])
		G.page_tails[order] = previous;
	      free_page (p);
	      p = previous;
	    }

	  /* If the page is full, move it to the end.  */
	  else if (p->num_free_objects == 0)
	    {
	      /* Don't move it if it's already at the end.  */
	      if (p != G.page_tails[order])
		{
		  /* Move p to the end of the list.  */
		  p->next = NULL;
		  p->prev = G.page_tails[order];
		  G.page_tails[order]->next = p;

		  /* Update the tail pointer...  */
		  G.page_tails[order] = p;

		  /* ... and the head pointer, if necessary.  */
		  if (! previous)
		    G.pages[order] = next;
		  else
		    previous->next = next;

		  /* And update the backpointer in NEXT if necessary.  */
		  if (next)
		    next->prev = previous;

		  p = previous;
		}
	    }

	  /* If we've fallen through to here, it's a page in the
	     topmost context that is neither full nor empty.  Such a
	     page must precede pages at lesser context depth in the
	     list, so move it to the head.  */
	  else if (p != G.pages[order])
	    {
	      previous->next = p->next;

	      /* Update the backchain in the next node if it exists.  */
	      if (p->next)
		p->next->prev = previous;

	      /* Move P to the head of the list.  */
	      p->next = G.pages[order];
	      p->prev = NULL;
	      G.pages[order]->prev = p;

	      /* Update the head pointer.  */
	      G.pages[order] = p;

	      /* Are we moving the last element?  */
	      if (G.page_tails[order] == p)
	        G.page_tails[order] = previous;
	      p = previous;
	    }

	  previous = p;
	  p = next;
	}
      while (! done);

      /* Now, restore the in_use_p vectors for any pages from contexts
         other than the current one.  */
      for (p = G.pages[order]; p; p = p->next)
	if (p->context_depth != G.context_depth)
	  ggc_recalculate_in_use_p (p);
    }
}

#ifdef ENABLE_GC_CHECKING
/* Clobber all free objects.  */

static void
poison_pages (void)
{
  unsigned order;

  for (order = 2; order < NUM_ORDERS; order++)
    {
      size_t size = OBJECT_SIZE (order);
      page_entry *p;

      for (p = G.pages[order]; p != NULL; p = p->next)
	{
	  size_t num_objects;
	  size_t i;

	  if (p->context_depth != G.context_depth)
	    /* Since we don't do any collection for pages in pushed
	       contexts, there's no need to do any poisoning.  And
	       besides, the IN_USE_P array isn't valid until we pop
	       contexts.  */
	    continue;

	  num_objects = OBJECTS_IN_PAGE (p);
	  for (i = 0; i < num_objects; i++)
	    {
	      size_t word, bit;
	      word = i / HOST_BITS_PER_LONG;
	      bit = i % HOST_BITS_PER_LONG;
	      if (((p->in_use_p[word] >> bit) & 1) == 0)
		{
		  char *object = p->page + i * size;

		  /* Keep poison-by-write when we expect to use Valgrind,
		     so the exact same memory semantics is kept, in case
		     there are memory errors.  We override this request
		     below.  */
		  VALGRIND_DISCARD (VALGRIND_MAKE_MEM_UNDEFINED (object,
								 size));
		  memset (object, 0xa5, size);

		  /* Drop the handle to avoid handle leak.  */
		  VALGRIND_DISCARD (VALGRIND_MAKE_MEM_NOACCESS (object, size));
		}
	    }
	}
    }
}
#else
#define poison_pages()
#endif

#ifdef ENABLE_GC_ALWAYS_COLLECT
/* Validate that the reportedly free objects actually are.  */

static void
validate_free_objects (void)
{
  struct free_object *f, *next, *still_free = NULL;

  for (f = G.free_object_list; f ; f = next)
    {
      page_entry *pe = lookup_page_table_entry (f->object);
      size_t bit, word;

      bit = OFFSET_TO_BIT ((char *)f->object - pe->page, pe->order);
      word = bit / HOST_BITS_PER_LONG;
      bit = bit % HOST_BITS_PER_LONG;
      next = f->next;

      /* Make certain it isn't visible from any root.  Notice that we
	 do this check before sweep_pages merges save_in_use_p.  */
      gcc_assert (!(pe->in_use_p[word] & (1UL << bit)));

      /* If the object comes from an outer context, then retain the
	 free_object entry, so that we can verify that the address
	 isn't live on the stack in some outer context.  */
      if (pe->context_depth != G.context_depth)
	{
	  f->next = still_free;
	  still_free = f;
	}
      else
	free (f);
    }

  G.free_object_list = still_free;
}
#else
#define validate_free_objects()
#endif

/* Top level mark-and-sweep routine.  */

void
ggc_collect (void)
{
  /* Avoid frequent unnecessary work by skipping collection if the
     total allocations haven't expanded much since the last
     collection.  */
  float allocated_last_gc =
    MAX (G.allocated_last_gc, (size_t)PARAM_VALUE (GGC_MIN_HEAPSIZE) * 1024);

  float min_expand = allocated_last_gc * PARAM_VALUE (GGC_MIN_EXPAND) / 100;

  if (G.allocated < allocated_last_gc + min_expand && !ggc_force_collect)
    return;

  timevar_push (TV_GC);
  if (!quiet_flag)
    fprintf (stderr, " {GC %luk -> ", (unsigned long) G.allocated / 1024);
  if (GGC_DEBUG_LEVEL >= 2)
    fprintf (G.debug_file, "BEGIN COLLECTING\n");

  /* Zero the total allocated bytes.  This will be recalculated in the
     sweep phase.  */
  G.allocated = 0;

  /* Release the pages we freed the last time we collected, but didn't
     reuse in the interim.  */
  release_pages ();

  /* Indicate that we've seen collections at this context depth.  */
  G.context_depth_collections = ((unsigned long)1 << (G.context_depth + 1)) - 1;

  invoke_plugin_callbacks (PLUGIN_GGC_START, NULL);

  clear_marks ();
  ggc_mark_roots ();

  if (GATHER_STATISTICS)
    ggc_prune_overhead_list ();

  poison_pages ();
  validate_free_objects ();
  sweep_pages ();

  G.allocated_last_gc = G.allocated;

  invoke_plugin_callbacks (PLUGIN_GGC_END, NULL);

  timevar_pop (TV_GC);

  if (!quiet_flag)
    fprintf (stderr, "%luk}", (unsigned long) G.allocated / 1024);
  if (GGC_DEBUG_LEVEL >= 2)
    fprintf (G.debug_file, "END COLLECTING\n");
}

/* Print allocation statistics.  */
#define SCALE(x) ((unsigned long) ((x) < 1024*10 \
		  ? (x) \
		  : ((x) < 1024*1024*10 \
		     ? (x) / 1024 \
		     : (x) / (1024*1024))))
#define STAT_LABEL(x) ((x) < 1024*10 ? ' ' : ((x) < 1024*1024*10 ? 'k' : 'M'))

void
ggc_print_statistics (void)
{
  struct ggc_statistics stats;
  unsigned int i;
  size_t total_overhead = 0;

  /* Clear the statistics.  */
  memset (&stats, 0, sizeof (stats));

  /* Make sure collection will really occur.  */
  G.allocated_last_gc = 0;

  /* Collect and print the statistics common across collectors.  */
  ggc_print_common_statistics (stderr, &stats);

  /* Release free pages so that we will not count the bytes allocated
     there as part of the total allocated memory.  */
  release_pages ();

  /* Collect some information about the various sizes of
     allocation.  */
  fprintf (stderr,
           "Memory still allocated at the end of the compilation process\n");
  fprintf (stderr, "%-5s %10s  %10s  %10s\n",
	   "Size", "Allocated", "Used", "Overhead");
  for (i = 0; i < NUM_ORDERS; ++i)
    {
      page_entry *p;
      size_t allocated;
      size_t in_use;
      size_t overhead;

      /* Skip empty entries.  */
      if (!G.pages[i])
	continue;

      overhead = allocated = in_use = 0;

      /* Figure out the total number of bytes allocated for objects of
	 this size, and how many of them are actually in use.  Also figure
	 out how much memory the page table is using.  */
      for (p = G.pages[i]; p; p = p->next)
	{
	  allocated += p->bytes;
	  in_use +=
	    (OBJECTS_IN_PAGE (p) - p->num_free_objects) * OBJECT_SIZE (i);

	  overhead += (sizeof (page_entry) - sizeof (long)
		       + BITMAP_SIZE (OBJECTS_IN_PAGE (p) + 1));
	}
      fprintf (stderr, "%-5lu %10lu%c %10lu%c %10lu%c\n",
	       (unsigned long) OBJECT_SIZE (i),
	       SCALE (allocated), STAT_LABEL (allocated),
	       SCALE (in_use), STAT_LABEL (in_use),
	       SCALE (overhead), STAT_LABEL (overhead));
      total_overhead += overhead;
    }
  fprintf (stderr, "%-5s %10lu%c %10lu%c %10lu%c\n", "Total",
	   SCALE (G.bytes_mapped), STAT_LABEL (G.bytes_mapped),
	   SCALE (G.allocated), STAT_LABEL(G.allocated),
	   SCALE (total_overhead), STAT_LABEL (total_overhead));

<<<<<<< HEAD
#ifdef GATHER_STATISTICS
  {
    fprintf (stderr, "\nTotal allocations and overheads during the compilation process\n");

    fprintf (stderr, "Total Overhead:                        %10" HOST_LONG_LONG_FORMAT "d\n",
             G.stats.total_overhead);
    fprintf (stderr, "Total Allocated:                       %10" HOST_LONG_LONG_FORMAT "d\n",
             G.stats.total_allocated);

    fprintf (stderr, "Total Overhead  under  32B:            %10" HOST_LONG_LONG_FORMAT "d\n",
             G.stats.total_overhead_under32);
    fprintf (stderr, "Total Allocated under  32B:            %10" HOST_LONG_LONG_FORMAT "d\n",
             G.stats.total_allocated_under32);
    fprintf (stderr, "Total Overhead  under  64B:            %10" HOST_LONG_LONG_FORMAT "d\n",
             G.stats.total_overhead_under64);
    fprintf (stderr, "Total Allocated under  64B:            %10" HOST_LONG_LONG_FORMAT "d\n",
             G.stats.total_allocated_under64);
    fprintf (stderr, "Total Overhead  under 128B:            %10" HOST_LONG_LONG_FORMAT "d\n",
             G.stats.total_overhead_under128);
    fprintf (stderr, "Total Allocated under 128B:            %10" HOST_LONG_LONG_FORMAT "d\n",
             G.stats.total_allocated_under128);

    for (i = 0; i < NUM_ORDERS; i++)
      if (G.stats.total_allocated_per_order[i])
        {
          fprintf (stderr, "Total Overhead  page size %7lu:     %10" HOST_LONG_LONG_FORMAT "d\n",
                   (unsigned long) OBJECT_SIZE (i),
		   G.stats.total_overhead_per_order[i]);
          fprintf (stderr, "Total Allocated page size %7lu:     %10" HOST_LONG_LONG_FORMAT "d\n",
                   (unsigned long) OBJECT_SIZE (i),
		   G.stats.total_allocated_per_order[i]);
        }
=======
  if (GATHER_STATISTICS)
    {
      fprintf (stderr, "\nTotal allocations and overheads during the compilation process\n");

      fprintf (stderr, "Total Overhead:                        %10" HOST_LONG_LONG_FORMAT "d\n",
	       G.stats.total_overhead);
      fprintf (stderr, "Total Allocated:                       %10" HOST_LONG_LONG_FORMAT "d\n",
	       G.stats.total_allocated);

      fprintf (stderr, "Total Overhead  under  32B:            %10" HOST_LONG_LONG_FORMAT "d\n",
	       G.stats.total_overhead_under32);
      fprintf (stderr, "Total Allocated under  32B:            %10" HOST_LONG_LONG_FORMAT "d\n",
	       G.stats.total_allocated_under32);
      fprintf (stderr, "Total Overhead  under  64B:            %10" HOST_LONG_LONG_FORMAT "d\n",
	       G.stats.total_overhead_under64);
      fprintf (stderr, "Total Allocated under  64B:            %10" HOST_LONG_LONG_FORMAT "d\n",
	       G.stats.total_allocated_under64);
      fprintf (stderr, "Total Overhead  under 128B:            %10" HOST_LONG_LONG_FORMAT "d\n",
	       G.stats.total_overhead_under128);
      fprintf (stderr, "Total Allocated under 128B:            %10" HOST_LONG_LONG_FORMAT "d\n",
	       G.stats.total_allocated_under128);

      for (i = 0; i < NUM_ORDERS; i++)
	if (G.stats.total_allocated_per_order[i])
	  {
	    fprintf (stderr, "Total Overhead  page size %7lu:     %10" HOST_LONG_LONG_FORMAT "d\n",
		     (unsigned long) OBJECT_SIZE (i),
		     G.stats.total_overhead_per_order[i]);
	    fprintf (stderr, "Total Allocated page size %7lu:     %10" HOST_LONG_LONG_FORMAT "d\n",
		     (unsigned long) OBJECT_SIZE (i),
		     G.stats.total_allocated_per_order[i]);
	  }
>>>>>>> bc75ee5f
  }
}

struct ggc_pch_ondisk
{
  unsigned totals[NUM_ORDERS];
};

struct ggc_pch_data
{
  struct ggc_pch_ondisk d;
  uintptr_t base[NUM_ORDERS];
  size_t written[NUM_ORDERS];
};

struct ggc_pch_data *
init_ggc_pch (void)
{
  return XCNEW (struct ggc_pch_data);
}

void
ggc_pch_count_object (struct ggc_pch_data *d, void *x ATTRIBUTE_UNUSED,
		      size_t size, bool is_string ATTRIBUTE_UNUSED)
{
  unsigned order;

  if (size < NUM_SIZE_LOOKUP)
    order = size_lookup[size];
  else
    {
      order = 10;
      while (size > OBJECT_SIZE (order))
	order++;
    }

  d->d.totals[order]++;
}

size_t
ggc_pch_total_size (struct ggc_pch_data *d)
{
  size_t a = 0;
  unsigned i;

  for (i = 0; i < NUM_ORDERS; i++)
    a += PAGE_ALIGN (d->d.totals[i] * OBJECT_SIZE (i));
  return a;
}

void
ggc_pch_this_base (struct ggc_pch_data *d, void *base)
{
  uintptr_t a = (uintptr_t) base;
  unsigned i;

  for (i = 0; i < NUM_ORDERS; i++)
    {
      d->base[i] = a;
      a += PAGE_ALIGN (d->d.totals[i] * OBJECT_SIZE (i));
    }
}


char *
ggc_pch_alloc_object (struct ggc_pch_data *d, void *x ATTRIBUTE_UNUSED,
		      size_t size, bool is_string ATTRIBUTE_UNUSED)
{
  unsigned order;
  char *result;

  if (size < NUM_SIZE_LOOKUP)
    order = size_lookup[size];
  else
    {
      order = 10;
      while (size > OBJECT_SIZE (order))
	order++;
    }

  result = (char *) d->base[order];
  d->base[order] += OBJECT_SIZE (order);
  return result;
}

void
ggc_pch_prepare_write (struct ggc_pch_data *d ATTRIBUTE_UNUSED,
		       FILE *f ATTRIBUTE_UNUSED)
{
  /* Nothing to do.  */
}

void
ggc_pch_write_object (struct ggc_pch_data *d ATTRIBUTE_UNUSED,
		      FILE *f, void *x, void *newx ATTRIBUTE_UNUSED,
		      size_t size, bool is_string ATTRIBUTE_UNUSED)
{
  unsigned order;
  static const char emptyBytes[256] = { 0 };

  if (size < NUM_SIZE_LOOKUP)
    order = size_lookup[size];
  else
    {
      order = 10;
      while (size > OBJECT_SIZE (order))
	order++;
    }

  if (fwrite (x, size, 1, f) != 1)
    fatal_error ("can%'t write PCH file: %m");

  /* If SIZE is not the same as OBJECT_SIZE(order), then we need to pad the
     object out to OBJECT_SIZE(order).  This happens for strings.  */

  if (size != OBJECT_SIZE (order))
    {
      unsigned padding = OBJECT_SIZE(order) - size;

      /* To speed small writes, we use a nulled-out array that's larger
         than most padding requests as the source for our null bytes.  This
         permits us to do the padding with fwrite() rather than fseek(), and
         limits the chance the OS may try to flush any outstanding writes.  */
      if (padding <= sizeof(emptyBytes))
        {
          if (fwrite (emptyBytes, 1, padding, f) != padding)
            fatal_error ("can%'t write PCH file");
        }
      else
        {
          /* Larger than our buffer?  Just default to fseek.  */
          if (fseek (f, padding, SEEK_CUR) != 0)
            fatal_error ("can%'t write PCH file");
        }
    }

  d->written[order]++;
  if (d->written[order] == d->d.totals[order]
      && fseek (f, ROUND_UP_VALUE (d->d.totals[order] * OBJECT_SIZE (order),
				   G.pagesize),
		SEEK_CUR) != 0)
    fatal_error ("can%'t write PCH file: %m");
}

void
ggc_pch_finish (struct ggc_pch_data *d, FILE *f)
{
  if (fwrite (&d->d, sizeof (d->d), 1, f) != 1)
    fatal_error ("can%'t write PCH file: %m");
  free (d);
}

/* Move the PCH PTE entries just added to the end of by_depth, to the
   front.  */

static void
move_ptes_to_front (int count_old_page_tables, int count_new_page_tables)
{
  unsigned i;

  /* First, we swap the new entries to the front of the varrays.  */
  page_entry **new_by_depth;
  unsigned long **new_save_in_use;

  new_by_depth = XNEWVEC (page_entry *, G.by_depth_max);
  new_save_in_use = XNEWVEC (unsigned long *, G.by_depth_max);

  memcpy (&new_by_depth[0],
	  &G.by_depth[count_old_page_tables],
	  count_new_page_tables * sizeof (void *));
  memcpy (&new_by_depth[count_new_page_tables],
	  &G.by_depth[0],
	  count_old_page_tables * sizeof (void *));
  memcpy (&new_save_in_use[0],
	  &G.save_in_use[count_old_page_tables],
	  count_new_page_tables * sizeof (void *));
  memcpy (&new_save_in_use[count_new_page_tables],
	  &G.save_in_use[0],
	  count_old_page_tables * sizeof (void *));

  free (G.by_depth);
  free (G.save_in_use);

  G.by_depth = new_by_depth;
  G.save_in_use = new_save_in_use;

  /* Now update all the index_by_depth fields.  */
  for (i = G.by_depth_in_use; i > 0; --i)
    {
      page_entry *p = G.by_depth[i-1];
      p->index_by_depth = i-1;
    }

  /* And last, we update the depth pointers in G.depth.  The first
     entry is already 0, and context 0 entries always start at index
     0, so there is nothing to update in the first slot.  We need a
     second slot, only if we have old ptes, and if we do, they start
     at index count_new_page_tables.  */
  if (count_old_page_tables)
    push_depth (count_new_page_tables);
}

void
ggc_pch_read (FILE *f, void *addr)
{
  struct ggc_pch_ondisk d;
  unsigned i;
  char *offs = (char *) addr;
  unsigned long count_old_page_tables;
  unsigned long count_new_page_tables;

  count_old_page_tables = G.by_depth_in_use;

  /* We've just read in a PCH file.  So, every object that used to be
     allocated is now free.  */
  clear_marks ();
#ifdef ENABLE_GC_CHECKING
  poison_pages ();
#endif
  /* Since we free all the allocated objects, the free list becomes
     useless.  Validate it now, which will also clear it.  */
  validate_free_objects();

  /* No object read from a PCH file should ever be freed.  So, set the
     context depth to 1, and set the depth of all the currently-allocated
     pages to be 1 too.  PCH pages will have depth 0.  */
  gcc_assert (!G.context_depth);
  G.context_depth = 1;
  for (i = 0; i < NUM_ORDERS; i++)
    {
      page_entry *p;
      for (p = G.pages[i]; p != NULL; p = p->next)
	p->context_depth = G.context_depth;
    }

  /* Allocate the appropriate page-table entries for the pages read from
     the PCH file.  */
  if (fread (&d, sizeof (d), 1, f) != 1)
    fatal_error ("can%'t read PCH file: %m");

  for (i = 0; i < NUM_ORDERS; i++)
    {
      struct page_entry *entry;
      char *pte;
      size_t bytes;
      size_t num_objs;
      size_t j;

      if (d.totals[i] == 0)
	continue;

      bytes = PAGE_ALIGN (d.totals[i] * OBJECT_SIZE (i));
      num_objs = bytes / OBJECT_SIZE (i);
      entry = XCNEWVAR (struct page_entry, (sizeof (struct page_entry)
					    - sizeof (long)
					    + BITMAP_SIZE (num_objs + 1)));
      entry->bytes = bytes;
      entry->page = offs;
      entry->context_depth = 0;
      offs += bytes;
      entry->num_free_objects = 0;
      entry->order = i;

      for (j = 0;
	   j + HOST_BITS_PER_LONG <= num_objs + 1;
	   j += HOST_BITS_PER_LONG)
	entry->in_use_p[j / HOST_BITS_PER_LONG] = -1;
      for (; j < num_objs + 1; j++)
	entry->in_use_p[j / HOST_BITS_PER_LONG]
	  |= 1L << (j % HOST_BITS_PER_LONG);

      for (pte = entry->page;
	   pte < entry->page + entry->bytes;
	   pte += G.pagesize)
	set_page_table_entry (pte, entry);

      if (G.page_tails[i] != NULL)
	G.page_tails[i]->next = entry;
      else
	G.pages[i] = entry;
      G.page_tails[i] = entry;

      /* We start off by just adding all the new information to the
	 end of the varrays, later, we will move the new information
	 to the front of the varrays, as the PCH page tables are at
	 context 0.  */
      push_by_depth (entry, 0);
    }

  /* Now, we update the various data structures that speed page table
     handling.  */
  count_new_page_tables = G.by_depth_in_use - count_old_page_tables;

  move_ptes_to_front (count_old_page_tables, count_new_page_tables);

  /* Update the statistics.  */
  G.allocated = G.allocated_last_gc = offs - (char *)addr;
}<|MERGE_RESOLUTION|>--- conflicted
+++ resolved
@@ -2171,40 +2171,6 @@
 	   SCALE (G.allocated), STAT_LABEL(G.allocated),
 	   SCALE (total_overhead), STAT_LABEL (total_overhead));
 
-<<<<<<< HEAD
-#ifdef GATHER_STATISTICS
-  {
-    fprintf (stderr, "\nTotal allocations and overheads during the compilation process\n");
-
-    fprintf (stderr, "Total Overhead:                        %10" HOST_LONG_LONG_FORMAT "d\n",
-             G.stats.total_overhead);
-    fprintf (stderr, "Total Allocated:                       %10" HOST_LONG_LONG_FORMAT "d\n",
-             G.stats.total_allocated);
-
-    fprintf (stderr, "Total Overhead  under  32B:            %10" HOST_LONG_LONG_FORMAT "d\n",
-             G.stats.total_overhead_under32);
-    fprintf (stderr, "Total Allocated under  32B:            %10" HOST_LONG_LONG_FORMAT "d\n",
-             G.stats.total_allocated_under32);
-    fprintf (stderr, "Total Overhead  under  64B:            %10" HOST_LONG_LONG_FORMAT "d\n",
-             G.stats.total_overhead_under64);
-    fprintf (stderr, "Total Allocated under  64B:            %10" HOST_LONG_LONG_FORMAT "d\n",
-             G.stats.total_allocated_under64);
-    fprintf (stderr, "Total Overhead  under 128B:            %10" HOST_LONG_LONG_FORMAT "d\n",
-             G.stats.total_overhead_under128);
-    fprintf (stderr, "Total Allocated under 128B:            %10" HOST_LONG_LONG_FORMAT "d\n",
-             G.stats.total_allocated_under128);
-
-    for (i = 0; i < NUM_ORDERS; i++)
-      if (G.stats.total_allocated_per_order[i])
-        {
-          fprintf (stderr, "Total Overhead  page size %7lu:     %10" HOST_LONG_LONG_FORMAT "d\n",
-                   (unsigned long) OBJECT_SIZE (i),
-		   G.stats.total_overhead_per_order[i]);
-          fprintf (stderr, "Total Allocated page size %7lu:     %10" HOST_LONG_LONG_FORMAT "d\n",
-                   (unsigned long) OBJECT_SIZE (i),
-		   G.stats.total_allocated_per_order[i]);
-        }
-=======
   if (GATHER_STATISTICS)
     {
       fprintf (stderr, "\nTotal allocations and overheads during the compilation process\n");
@@ -2237,7 +2203,6 @@
 		     (unsigned long) OBJECT_SIZE (i),
 		     G.stats.total_allocated_per_order[i]);
 	  }
->>>>>>> bc75ee5f
   }
 }
 