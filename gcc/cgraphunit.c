--- conflicted
+++ resolved
@@ -2070,24 +2070,8 @@
      remove unreachable nodes.  */
   cgraph_analyze_functions ();
 
-<<<<<<< HEAD
-  if (cgraph_dump_file)
-    {
-      fprintf (cgraph_dump_file, "updating call of %s/%i -> %s/%i: ",
-	       xstrdup (cgraph_node_name (e->caller)), e->caller->uid,
-	       xstrdup (cgraph_node_name (e->callee)), e->callee->uid);
-      print_gimple_stmt (cgraph_dump_file, e->call_stmt, 0, dump_flags);
-      if (e->callee->clone.combined_args_to_skip)
-	{
-	  fprintf (cgraph_dump_file, " combined args to skip: ");
-	  dump_bitmap (cgraph_dump_file,
-		       e->callee->clone.combined_args_to_skip);
-	}
-    }
-=======
   /* Mark alias targets necessary and emit diagnostics.  */
   handle_alias_pairs ();
->>>>>>> 747e4b8f
 
   /* Gimplify and lower thunks.  */
   cgraph_analyze_functions ();
@@ -2098,96 +2082,5 @@
   timevar_pop (TV_CGRAPH);
 }
 
-<<<<<<< HEAD
-/* Once all functions from compilation unit are in memory, produce all clones
-   and update all calls.  We might also do this on demand if we don't want to
-   bring all functions to memory prior compilation, but current WHOPR
-   implementation does that and it is is bit easier to keep everything right in
-   this order.  */
-void
-cgraph_materialize_all_clones (void)
-{
-  struct cgraph_node *node;
-  bool stabilized = false;
-
-  if (cgraph_dump_file)
-    fprintf (cgraph_dump_file, "Materializing clones\n");
-#ifdef ENABLE_CHECKING
-  verify_cgraph ();
-#endif
-
-  /* We can also do topological order, but number of iterations should be
-     bounded by number of IPA passes since single IPA pass is probably not
-     going to create clones of clones it created itself.  */
-  while (!stabilized)
-    {
-      stabilized = true;
-      for (node = cgraph_nodes; node; node = node->next)
-        {
-	  if (node->clone_of && node->decl != node->clone_of->decl
-	      && !gimple_has_body_p (node->decl))
-	    {
-	      if (gimple_has_body_p (node->clone_of->decl))
-	        {
-		  if (cgraph_dump_file)
-		    {
-		      fprintf (cgraph_dump_file, "cloning %s to %s\n",
-			       xstrdup (cgraph_node_name (node->clone_of)),
-			       xstrdup (cgraph_node_name (node)));
-		      if (node->clone.tree_map)
-		        {
-			  unsigned int i;
-		          fprintf (cgraph_dump_file, "   replace map: ");
-			  for (i = 0; i < VEC_length (ipa_replace_map_p,
-			  			      node->clone.tree_map);
-						      i++)
-			    {
-			      struct ipa_replace_map *replace_info;
-			      replace_info = VEC_index (ipa_replace_map_p,
-			      				node->clone.tree_map,
-							i);
-			      print_generic_expr (cgraph_dump_file,
-						  replace_info->old_tree, 0);
-			      fprintf (cgraph_dump_file, " -> ");
-			      print_generic_expr (cgraph_dump_file,
-						  replace_info->new_tree, 0);
-			      fprintf (cgraph_dump_file, "%s%s;",
-			      	       replace_info->replace_p ? "(replace)":"",
-				       replace_info->ref_p ? "(ref)":"");
-			    }
-			  fprintf (cgraph_dump_file, "\n");
-			}
-		      if (node->clone.args_to_skip)
-			{
-		          fprintf (cgraph_dump_file, "   args_to_skip: ");
-		          dump_bitmap (cgraph_dump_file,
-				       node->clone.args_to_skip);
-			}
-		      if (node->clone.args_to_skip)
-			{
-		          fprintf (cgraph_dump_file,
-				   "   combined_args_to_skip:");
-		          dump_bitmap (cgraph_dump_file,
-				       node->clone.combined_args_to_skip);
-			}
-		    }
-		  cgraph_materialize_clone (node);
-		  stabilized = false;
-	        }
-	    }
-	}
-    }
-  for (node = cgraph_nodes; node; node = node->next)
-    if (!node->analyzed && node->callees)
-      cgraph_node_remove_callees (node);
-  if (cgraph_dump_file)
-    fprintf (cgraph_dump_file, "Materialization Call site updates done.\n");
-#ifdef ENABLE_CHECKING
-  verify_cgraph ();
-#endif
-  cgraph_remove_unreachable_nodes (false, cgraph_dump_file);
-}
-=======
->>>>>>> 747e4b8f
 
 #include "gt-cgraphunit.h"