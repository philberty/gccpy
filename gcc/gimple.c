--- conflicted
+++ resolved
@@ -4121,8 +4121,6 @@
   return IDENTIFIER_POINTER (DECL_NAME (decl));
 }
 
-<<<<<<< HEAD
-=======
 /* Return TRUE iff stmt is a call to a built-in function.  */
 
 bool
@@ -4139,31 +4137,19 @@
   return false;
 }
 
->>>>>>> bc75ee5f
 /* Return true when STMTs arguments match those of FNDECL.  */
 
 static bool
 validate_call (gimple stmt, tree fndecl)
 {
-<<<<<<< HEAD
-  tree arg, targs = TYPE_ARG_TYPES (TREE_TYPE (fndecl));
-  unsigned nargs = gimple_call_num_args (stmt);
-  unsigned i;
-  for (i = 0; i < nargs; ++i)
-=======
   tree targs = TYPE_ARG_TYPES (TREE_TYPE (fndecl));
   unsigned nargs = gimple_call_num_args (stmt);
   for (unsigned i = 0; i < nargs; ++i)
->>>>>>> bc75ee5f
     {
       /* Variadic args follow.  */
       if (!targs)
 	return true;
-<<<<<<< HEAD
-      arg = gimple_call_arg (stmt, i);
-=======
       tree arg = gimple_call_arg (stmt, i);
->>>>>>> bc75ee5f
       if (INTEGRAL_TYPE_P (TREE_TYPE (arg))
 	  && INTEGRAL_TYPE_P (TREE_VALUE (targs)))
 	;
@@ -4183,11 +4169,7 @@
 /* Return true when STMT is builtins call to CLASS.  */
 
 bool
-<<<<<<< HEAD
-gimple_call_builtin_class_p (gimple stmt, enum built_in_class klass)
-=======
 gimple_call_builtin_p (gimple stmt, enum built_in_class klass)
->>>>>>> bc75ee5f
 {
   tree fndecl;
   if (is_gimple_call (stmt)
