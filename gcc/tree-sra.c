/* Scalar Replacement of Aggregates (SRA) converts some structure
   references into scalar references, exposing them to the scalar
   optimizers.
   Copyright (C) 2008, 2009, 2010, 2011 Free Software Foundation, Inc.
   Contributed by Martin Jambor <mjambor@suse.cz>

This file is part of GCC.

GCC is free software; you can redistribute it and/or modify it under
the terms of the GNU General Public License as published by the Free
Software Foundation; either version 3, or (at your option) any later
version.

GCC is distributed in the hope that it will be useful, but WITHOUT ANY
WARRANTY; without even the implied warranty of MERCHANTABILITY or
FITNESS FOR A PARTICULAR PURPOSE.  See the GNU General Public License
for more details.

You should have received a copy of the GNU General Public License
along with GCC; see the file COPYING3.  If not see
<http://www.gnu.org/licenses/>.  */

/* This file implements Scalar Reduction of Aggregates (SRA).  SRA is run
   twice, once in the early stages of compilation (early SRA) and once in the
   late stages (late SRA).  The aim of both is to turn references to scalar
   parts of aggregates into uses of independent scalar variables.

   The two passes are nearly identical, the only difference is that early SRA
   does not scalarize unions which are used as the result in a GIMPLE_RETURN
   statement because together with inlining this can lead to weird type
   conversions.

   Both passes operate in four stages:

   1. The declarations that have properties which make them candidates for
      scalarization are identified in function find_var_candidates().  The
      candidates are stored in candidate_bitmap.

   2. The function body is scanned.  In the process, declarations which are
      used in a manner that prevent their scalarization are removed from the
      candidate bitmap.  More importantly, for every access into an aggregate,
      an access structure (struct access) is created by create_access() and
      stored in a vector associated with the aggregate.  Among other
      information, the aggregate declaration, the offset and size of the access
      and its type are stored in the structure.

      On a related note, assign_link structures are created for every assign
      statement between candidate aggregates and attached to the related
      accesses.

   3. The vectors of accesses are analyzed.  They are first sorted according to
      their offset and size and then scanned for partially overlapping accesses
      (i.e. those which overlap but one is not entirely within another).  Such
      an access disqualifies the whole aggregate from being scalarized.

      If there is no such inhibiting overlap, a representative access structure
      is chosen for every unique combination of offset and size.  Afterwards,
      the pass builds a set of trees from these structures, in which children
      of an access are within their parent (in terms of offset and size).

      Then accesses  are propagated  whenever possible (i.e.  in cases  when it
      does not create a partially overlapping access) across assign_links from
      the right hand side to the left hand side.

      Then the set of trees for each declaration is traversed again and those
      accesses which should be replaced by a scalar are identified.

   4. The function is traversed again, and for every reference into an
      aggregate that has some component which is about to be scalarized,
      statements are amended and new statements are created as necessary.
      Finally, if a parameter got scalarized, the scalar replacements are
      initialized with values from respective parameter aggregates.  */

#include "config.h"
#include "system.h"
#include "coretypes.h"
#include "alloc-pool.h"
#include "tm.h"
#include "tree.h"
#include "gimple.h"
#include "cgraph.h"
#include "tree-flow.h"
#include "tree-pass.h"
#include "ipa-prop.h"
#include "statistics.h"
#include "params.h"
#include "target.h"
#include "flags.h"
#include "dbgcnt.h"
#include "tree-inline.h"
#include "gimple-pretty-print.h"
#include "ipa-inline.h"

/* Enumeration of all aggregate reductions we can do.  */
enum sra_mode { SRA_MODE_EARLY_IPA,   /* early call regularization */
		SRA_MODE_EARLY_INTRA, /* early intraprocedural SRA */
		SRA_MODE_INTRA };     /* late intraprocedural SRA */

/* Global variable describing which aggregate reduction we are performing at
   the moment.  */
static enum sra_mode sra_mode;

struct assign_link;

/* ACCESS represents each access to an aggregate variable (as a whole or a
   part).  It can also represent a group of accesses that refer to exactly the
   same fragment of an aggregate (i.e. those that have exactly the same offset
   and size).  Such representatives for a single aggregate, once determined,
   are linked in a linked list and have the group fields set.

   Moreover, when doing intraprocedural SRA, a tree is built from those
   representatives (by the means of first_child and next_sibling pointers), in
   which all items in a subtree are "within" the root, i.e. their offset is
   greater or equal to offset of the root and offset+size is smaller or equal
   to offset+size of the root.  Children of an access are sorted by offset.

   Note that accesses to parts of vector and complex number types always
   represented by an access to the whole complex number or a vector.  It is a
   duty of the modifying functions to replace them appropriately.  */

struct access
{
  /* Values returned by  `get_ref_base_and_extent' for each component reference
     If EXPR isn't a component reference  just set `BASE = EXPR', `OFFSET = 0',
     `SIZE = TREE_SIZE (TREE_TYPE (expr))'.  */
  HOST_WIDE_INT offset;
  HOST_WIDE_INT size;
  tree base;

  /* Expression.  It is context dependent so do not use it to create new
     expressions to access the original aggregate.  See PR 42154 for a
     testcase.  */
  tree expr;
  /* Type.  */
  tree type;

  /* The statement this access belongs to.  */
  gimple stmt;

  /* Next group representative for this aggregate. */
  struct access *next_grp;

  /* Pointer to the group representative.  Pointer to itself if the struct is
     the representative.  */
  struct access *group_representative;

  /* If this access has any children (in terms of the definition above), this
     points to the first one.  */
  struct access *first_child;

  /* In intraprocedural SRA, pointer to the next sibling in the access tree as
     described above.  In IPA-SRA this is a pointer to the next access
     belonging to the same group (having the same representative).  */
  struct access *next_sibling;

  /* Pointers to the first and last element in the linked list of assign
     links.  */
  struct assign_link *first_link, *last_link;

  /* Pointer to the next access in the work queue.  */
  struct access *next_queued;

  /* Replacement variable for this access "region."  Never to be accessed
     directly, always only by the means of get_access_replacement() and only
     when grp_to_be_replaced flag is set.  */
  tree replacement_decl;

  /* Is this particular access write access? */
  unsigned write : 1;

  /* Is this access an access to a non-addressable field? */
  unsigned non_addressable : 1;

  /* Is this access currently in the work queue?  */
  unsigned grp_queued : 1;

  /* Does this group contain a write access?  This flag is propagated down the
     access tree.  */
  unsigned grp_write : 1;

  /* Does this group contain a read access?  This flag is propagated down the
     access tree.  */
  unsigned grp_read : 1;

  /* Does this group contain a read access that comes from an assignment
     statement?  This flag is propagated down the access tree.  */
  unsigned grp_assignment_read : 1;

  /* Does this group contain a write access that comes from an assignment
     statement?  This flag is propagated down the access tree.  */
  unsigned grp_assignment_write : 1;

  /* Does this group contain a read access through a scalar type?  This flag is
     not propagated in the access tree in any direction.  */
  unsigned grp_scalar_read : 1;

  /* Does this group contain a write access through a scalar type?  This flag
     is not propagated in the access tree in any direction.  */
  unsigned grp_scalar_write : 1;

  /* Is this access an artificial one created to scalarize some record
     entirely? */
  unsigned grp_total_scalarization : 1;

  /* Other passes of the analysis use this bit to make function
     analyze_access_subtree create scalar replacements for this group if
     possible.  */
  unsigned grp_hint : 1;

  /* Is the subtree rooted in this access fully covered by scalar
     replacements?  */
  unsigned grp_covered : 1;

  /* If set to true, this access and all below it in an access tree must not be
     scalarized.  */
  unsigned grp_unscalarizable_region : 1;

  /* Whether data have been written to parts of the aggregate covered by this
     access which is not to be scalarized.  This flag is propagated up in the
     access tree.  */
  unsigned grp_unscalarized_data : 1;

  /* Does this access and/or group contain a write access through a
     BIT_FIELD_REF?  */
  unsigned grp_partial_lhs : 1;

  /* Set when a scalar replacement should be created for this variable.  */
  unsigned grp_to_be_replaced : 1;

  /* Should TREE_NO_WARNING of a replacement be set?  */
  unsigned grp_no_warning : 1;

  /* Is it possible that the group refers to data which might be (directly or
     otherwise) modified?  */
  unsigned grp_maybe_modified : 1;

  /* Set when this is a representative of a pointer to scalar (i.e. by
     reference) parameter which we consider for turning into a plain scalar
     (i.e. a by value parameter).  */
  unsigned grp_scalar_ptr : 1;

  /* Set when we discover that this pointer is not safe to dereference in the
     caller.  */
  unsigned grp_not_necessarilly_dereferenced : 1;
};

typedef struct access *access_p;

DEF_VEC_P (access_p);
DEF_VEC_ALLOC_P (access_p, heap);

/* Alloc pool for allocating access structures.  */
static alloc_pool access_pool;

/* A structure linking lhs and rhs accesses from an aggregate assignment.  They
   are used to propagate subaccesses from rhs to lhs as long as they don't
   conflict with what is already there.  */
struct assign_link
{
  struct access *lacc, *racc;
  struct assign_link *next;
};

/* Alloc pool for allocating assign link structures.  */
static alloc_pool link_pool;

/* Base (tree) -> Vector (VEC(access_p,heap) *) map.  */
static struct pointer_map_t *base_access_vec;

/* Set of candidates.  */
static bitmap candidate_bitmap;
static htab_t candidates;

/* For a candidate UID return the candidates decl.  */

static inline tree
candidate (unsigned uid)
{
 struct tree_decl_minimal t;
 t.uid = uid;
 return (tree) htab_find_with_hash (candidates, &t, uid);
}

/* Bitmap of candidates which we should try to entirely scalarize away and
   those which cannot be (because they are and need be used as a whole).  */
static bitmap should_scalarize_away_bitmap, cannot_scalarize_away_bitmap;

/* Obstack for creation of fancy names.  */
static struct obstack name_obstack;

/* Head of a linked list of accesses that need to have its subaccesses
   propagated to their assignment counterparts. */
static struct access *work_queue_head;

/* Number of parameters of the analyzed function when doing early ipa SRA.  */
static int func_param_count;

/* scan_function sets the following to true if it encounters a call to
   __builtin_apply_args.  */
static bool encountered_apply_args;

/* Set by scan_function when it finds a recursive call.  */
static bool encountered_recursive_call;

/* Set by scan_function when it finds a recursive call with less actual
   arguments than formal parameters..  */
static bool encountered_unchangable_recursive_call;

/* This is a table in which for each basic block and parameter there is a
   distance (offset + size) in that parameter which is dereferenced and
   accessed in that BB.  */
static HOST_WIDE_INT *bb_dereferences;
/* Bitmap of BBs that can cause the function to "stop" progressing by
   returning, throwing externally, looping infinitely or calling a function
   which might abort etc.. */
static bitmap final_bbs;

/* Representative of no accesses at all. */
static struct access  no_accesses_representant;

/* Predicate to test the special value.  */

static inline bool
no_accesses_p (struct access *access)
{
  return access == &no_accesses_representant;
}

/* Dump contents of ACCESS to file F in a human friendly way.  If GRP is true,
   representative fields are dumped, otherwise those which only describe the
   individual access are.  */

static struct
{
  /* Number of processed aggregates is readily available in
     analyze_all_variable_accesses and so is not stored here.  */

  /* Number of created scalar replacements.  */
  int replacements;

  /* Number of times sra_modify_expr or sra_modify_assign themselves changed an
     expression.  */
  int exprs;

  /* Number of statements created by generate_subtree_copies.  */
  int subtree_copies;

  /* Number of statements created by load_assign_lhs_subreplacements.  */
  int subreplacements;

  /* Number of times sra_modify_assign has deleted a statement.  */
  int deleted;

  /* Number of times sra_modify_assign has to deal with subaccesses of LHS and
     RHS reparately due to type conversions or nonexistent matching
     references.  */
  int separate_lhs_rhs_handling;

  /* Number of parameters that were removed because they were unused.  */
  int deleted_unused_parameters;

  /* Number of scalars passed as parameters by reference that have been
     converted to be passed by value.  */
  int scalar_by_ref_to_by_val;

  /* Number of aggregate parameters that were replaced by one or more of their
     components.  */
  int aggregate_params_reduced;

  /* Numbber of components created when splitting aggregate parameters.  */
  int param_reductions_created;
} sra_stats;

static void
dump_access (FILE *f, struct access *access, bool grp)
{
  fprintf (f, "access { ");
  fprintf (f, "base = (%d)'", DECL_UID (access->base));
  print_generic_expr (f, access->base, 0);
  fprintf (f, "', offset = " HOST_WIDE_INT_PRINT_DEC, access->offset);
  fprintf (f, ", size = " HOST_WIDE_INT_PRINT_DEC, access->size);
  fprintf (f, ", expr = ");
  print_generic_expr (f, access->expr, 0);
  fprintf (f, ", type = ");
  print_generic_expr (f, access->type, 0);
  if (grp)
    fprintf (f, ", grp_read = %d, grp_write = %d, grp_assignment_read = %d, "
	     "grp_assignment_write = %d, grp_scalar_read = %d, "
	     "grp_scalar_write = %d, grp_total_scalarization = %d, "
	     "grp_hint = %d, grp_covered = %d, "
	     "grp_unscalarizable_region = %d, grp_unscalarized_data = %d, "
	     "grp_partial_lhs = %d, grp_to_be_replaced = %d, "
	     "grp_maybe_modified = %d, "
	     "grp_not_necessarilly_dereferenced = %d\n",
	     access->grp_read, access->grp_write, access->grp_assignment_read,
	     access->grp_assignment_write, access->grp_scalar_read,
	     access->grp_scalar_write, access->grp_total_scalarization,
	     access->grp_hint, access->grp_covered,
	     access->grp_unscalarizable_region, access->grp_unscalarized_data,
	     access->grp_partial_lhs, access->grp_to_be_replaced,
	     access->grp_maybe_modified,
	     access->grp_not_necessarilly_dereferenced);
  else
    fprintf (f, ", write = %d, grp_total_scalarization = %d, "
	     "grp_partial_lhs = %d\n",
	     access->write, access->grp_total_scalarization,
	     access->grp_partial_lhs);
}

/* Dump a subtree rooted in ACCESS to file F, indent by LEVEL.  */

static void
dump_access_tree_1 (FILE *f, struct access *access, int level)
{
  do
    {
      int i;

      for (i = 0; i < level; i++)
	fputs ("* ", dump_file);

      dump_access (f, access, true);

      if (access->first_child)
	dump_access_tree_1 (f, access->first_child, level + 1);

      access = access->next_sibling;
    }
  while (access);
}

/* Dump all access trees for a variable, given the pointer to the first root in
   ACCESS.  */

static void
dump_access_tree (FILE *f, struct access *access)
{
  for (; access; access = access->next_grp)
    dump_access_tree_1 (f, access, 0);
}

/* Return true iff ACC is non-NULL and has subaccesses.  */

static inline bool
access_has_children_p (struct access *acc)
{
  return acc && acc->first_child;
}

/* Return true iff ACC is (partly) covered by at least one replacement.  */

static bool
access_has_replacements_p (struct access *acc)
{
  struct access *child;
  if (acc->grp_to_be_replaced)
    return true;
  for (child = acc->first_child; child; child = child->next_sibling)
    if (access_has_replacements_p (child))
      return true;
  return false;
}

/* Return a vector of pointers to accesses for the variable given in BASE or
   NULL if there is none.  */

static VEC (access_p, heap) *
get_base_access_vector (tree base)
{
  void **slot;

  slot = pointer_map_contains (base_access_vec, base);
  if (!slot)
    return NULL;
  else
    return *(VEC (access_p, heap) **) slot;
}

/* Find an access with required OFFSET and SIZE in a subtree of accesses rooted
   in ACCESS.  Return NULL if it cannot be found.  */

static struct access *
find_access_in_subtree (struct access *access, HOST_WIDE_INT offset,
			HOST_WIDE_INT size)
{
  while (access && (access->offset != offset || access->size != size))
    {
      struct access *child = access->first_child;

      while (child && (child->offset + child->size <= offset))
	child = child->next_sibling;
      access = child;
    }

  return access;
}

/* Return the first group representative for DECL or NULL if none exists.  */

static struct access *
get_first_repr_for_decl (tree base)
{
  VEC (access_p, heap) *access_vec;

  access_vec = get_base_access_vector (base);
  if (!access_vec)
    return NULL;

  return VEC_index (access_p, access_vec, 0);
}

/* Find an access representative for the variable BASE and given OFFSET and
   SIZE.  Requires that access trees have already been built.  Return NULL if
   it cannot be found.  */

static struct access *
get_var_base_offset_size_access (tree base, HOST_WIDE_INT offset,
				 HOST_WIDE_INT size)
{
  struct access *access;

  access = get_first_repr_for_decl (base);
  while (access && (access->offset + access->size <= offset))
    access = access->next_grp;
  if (!access)
    return NULL;

  return find_access_in_subtree (access, offset, size);
}

/* Add LINK to the linked list of assign links of RACC.  */
static void
add_link_to_rhs (struct access *racc, struct assign_link *link)
{
  gcc_assert (link->racc == racc);

  if (!racc->first_link)
    {
      gcc_assert (!racc->last_link);
      racc->first_link = link;
    }
  else
    racc->last_link->next = link;

  racc->last_link = link;
  link->next = NULL;
}

/* Move all link structures in their linked list in OLD_RACC to the linked list
   in NEW_RACC.  */
static void
relink_to_new_repr (struct access *new_racc, struct access *old_racc)
{
  if (!old_racc->first_link)
    {
      gcc_assert (!old_racc->last_link);
      return;
    }

  if (new_racc->first_link)
    {
      gcc_assert (!new_racc->last_link->next);
      gcc_assert (!old_racc->last_link || !old_racc->last_link->next);

      new_racc->last_link->next = old_racc->first_link;
      new_racc->last_link = old_racc->last_link;
    }
  else
    {
      gcc_assert (!new_racc->last_link);

      new_racc->first_link = old_racc->first_link;
      new_racc->last_link = old_racc->last_link;
    }
  old_racc->first_link = old_racc->last_link = NULL;
}

/* Add ACCESS to the work queue (which is actually a stack).  */

static void
add_access_to_work_queue (struct access *access)
{
  if (!access->grp_queued)
    {
      gcc_assert (!access->next_queued);
      access->next_queued = work_queue_head;
      access->grp_queued = 1;
      work_queue_head = access;
    }
}

/* Pop an access from the work queue, and return it, assuming there is one.  */

static struct access *
pop_access_from_work_queue (void)
{
  struct access *access = work_queue_head;

  work_queue_head = access->next_queued;
  access->next_queued = NULL;
  access->grp_queued = 0;
  return access;
}


/* Allocate necessary structures.  */

static void
sra_initialize (void)
{
  candidate_bitmap = BITMAP_ALLOC (NULL);
  candidates = htab_create (VEC_length (tree, cfun->local_decls) / 2,
			    uid_decl_map_hash, uid_decl_map_eq, NULL);
  should_scalarize_away_bitmap = BITMAP_ALLOC (NULL);
  cannot_scalarize_away_bitmap = BITMAP_ALLOC (NULL);
  gcc_obstack_init (&name_obstack);
  access_pool = create_alloc_pool ("SRA accesses", sizeof (struct access), 16);
  link_pool = create_alloc_pool ("SRA links", sizeof (struct assign_link), 16);
  base_access_vec = pointer_map_create ();
  memset (&sra_stats, 0, sizeof (sra_stats));
  encountered_apply_args = false;
  encountered_recursive_call = false;
  encountered_unchangable_recursive_call = false;
}

/* Hook fed to pointer_map_traverse, deallocate stored vectors.  */

static bool
delete_base_accesses (const void *key ATTRIBUTE_UNUSED, void **value,
		     void *data ATTRIBUTE_UNUSED)
{
  VEC (access_p, heap) *access_vec;
  access_vec = (VEC (access_p, heap) *) *value;
  VEC_free (access_p, heap, access_vec);

  return true;
}

/* Deallocate all general structures.  */

static void
sra_deinitialize (void)
{
  BITMAP_FREE (candidate_bitmap);
  htab_delete (candidates);
  BITMAP_FREE (should_scalarize_away_bitmap);
  BITMAP_FREE (cannot_scalarize_away_bitmap);
  free_alloc_pool (access_pool);
  free_alloc_pool (link_pool);
  obstack_free (&name_obstack, NULL);

  pointer_map_traverse (base_access_vec, delete_base_accesses, NULL);
  pointer_map_destroy (base_access_vec);
}

/* Remove DECL from candidates for SRA and write REASON to the dump file if
   there is one.  */
static void
disqualify_candidate (tree decl, const char *reason)
{
  if (bitmap_clear_bit (candidate_bitmap, DECL_UID (decl)))
    htab_clear_slot (candidates,
		     htab_find_slot_with_hash (candidates, decl,
					       DECL_UID (decl), NO_INSERT));

  if (dump_file && (dump_flags & TDF_DETAILS))
    {
      fprintf (dump_file, "! Disqualifying ");
      print_generic_expr (dump_file, decl, 0);
      fprintf (dump_file, " - %s\n", reason);
    }
}

/* Return true iff the type contains a field or an element which does not allow
   scalarization.  */

static bool
type_internals_preclude_sra_p (tree type, const char **msg)
{
  tree fld;
  tree et;

  switch (TREE_CODE (type))
    {
    case RECORD_TYPE:
    case UNION_TYPE:
    case QUAL_UNION_TYPE:
      for (fld = TYPE_FIELDS (type); fld; fld = DECL_CHAIN (fld))
	if (TREE_CODE (fld) == FIELD_DECL)
	  {
	    tree ft = TREE_TYPE (fld);

	    if (TREE_THIS_VOLATILE (fld))
	      {
		*msg = "volatile structure field";
		return true;
	      }
	    if (!DECL_FIELD_OFFSET (fld))
	      {
		*msg = "no structure field offset";
		return true;
	      }
	    if (!DECL_SIZE (fld))
	      {
		*msg = "zero structure field size";
	        return true;
	      }
	    if (!host_integerp (DECL_FIELD_OFFSET (fld), 1))
	      {
		*msg = "structure field offset not fixed";
		return true;
	      }
	    if (!host_integerp (DECL_SIZE (fld), 1))
	      {
	        *msg = "structure field size not fixed";
		return true;
	      }	      
	    if (AGGREGATE_TYPE_P (ft)
		    && int_bit_position (fld) % BITS_PER_UNIT != 0)
	      {
		*msg = "structure field is bit field";
	        return true;
	      }

	    if (AGGREGATE_TYPE_P (ft) && type_internals_preclude_sra_p (ft, msg))
	      return true;
	  }

      return false;

    case ARRAY_TYPE:
      et = TREE_TYPE (type);

      if (TYPE_VOLATILE (et))
	{
	  *msg = "element type is volatile";
	  return true;
	}

      if (AGGREGATE_TYPE_P (et) && type_internals_preclude_sra_p (et, msg))
	return true;

      return false;

    default:
      return false;
    }
}

/* If T is an SSA_NAME, return NULL if it is not a default def or return its
   base variable if it is.  Return T if it is not an SSA_NAME.  */

static tree
get_ssa_base_param (tree t)
{
  if (TREE_CODE (t) == SSA_NAME)
    {
      if (SSA_NAME_IS_DEFAULT_DEF (t))
	return SSA_NAME_VAR (t);
      else
	return NULL_TREE;
    }
  return t;
}

/* Mark a dereference of BASE of distance DIST in a basic block tht STMT
   belongs to, unless the BB has already been marked as a potentially
   final.  */

static void
mark_parm_dereference (tree base, HOST_WIDE_INT dist, gimple stmt)
{
  basic_block bb = gimple_bb (stmt);
  int idx, parm_index = 0;
  tree parm;

  if (bitmap_bit_p (final_bbs, bb->index))
    return;

  for (parm = DECL_ARGUMENTS (current_function_decl);
       parm && parm != base;
       parm = DECL_CHAIN (parm))
    parm_index++;

  gcc_assert (parm_index < func_param_count);

  idx = bb->index * func_param_count + parm_index;
  if (bb_dereferences[idx] < dist)
    bb_dereferences[idx] = dist;
}

/* Allocate an access structure for BASE, OFFSET and SIZE, clear it, fill in
   the three fields.  Also add it to the vector of accesses corresponding to
   the base.  Finally, return the new access.  */

static struct access *
create_access_1 (tree base, HOST_WIDE_INT offset, HOST_WIDE_INT size)
{
  VEC (access_p, heap) *vec;
  struct access *access;
  void **slot;

  access = (struct access *) pool_alloc (access_pool);
  memset (access, 0, sizeof (struct access));
  access->base = base;
  access->offset = offset;
  access->size = size;

  slot = pointer_map_contains (base_access_vec, base);
  if (slot)
    vec = (VEC (access_p, heap) *) *slot;
  else
    vec = VEC_alloc (access_p, heap, 32);

  VEC_safe_push (access_p, heap, vec, access);

  *((struct VEC (access_p,heap) **)
	pointer_map_insert (base_access_vec, base)) = vec;

  return access;
}

/* Create and insert access for EXPR. Return created access, or NULL if it is
   not possible.  */

static struct access *
create_access (tree expr, gimple stmt, bool write)
{
  struct access *access;
  HOST_WIDE_INT offset, size, max_size;
  tree base = expr;
  bool ptr, unscalarizable_region = false;

  base = get_ref_base_and_extent (expr, &offset, &size, &max_size);

  if (sra_mode == SRA_MODE_EARLY_IPA
      && TREE_CODE (base) == MEM_REF)
    {
      base = get_ssa_base_param (TREE_OPERAND (base, 0));
      if (!base)
	return NULL;
      ptr = true;
    }
  else
    ptr = false;

  if (!DECL_P (base) || !bitmap_bit_p (candidate_bitmap, DECL_UID (base)))
    return NULL;

  if (sra_mode == SRA_MODE_EARLY_IPA)
    {
      if (size < 0 || size != max_size)
	{
	  disqualify_candidate (base, "Encountered a variable sized access.");
	  return NULL;
	}
      if (TREE_CODE (expr) == COMPONENT_REF
	  && DECL_BIT_FIELD (TREE_OPERAND (expr, 1)))
	{
	  disqualify_candidate (base, "Encountered a bit-field access.");
	  return NULL;
	}
      gcc_checking_assert ((offset % BITS_PER_UNIT) == 0);

      if (ptr)
	mark_parm_dereference (base, offset + size, stmt);
    }
  else
    {
      if (size != max_size)
	{
	  size = max_size;
	  unscalarizable_region = true;
	}
      if (size < 0)
	{
	  disqualify_candidate (base, "Encountered an unconstrained access.");
	  return NULL;
	}
    }

  access = create_access_1 (base, offset, size);
  access->expr = expr;
  access->type = TREE_TYPE (expr);
  access->write = write;
  access->grp_unscalarizable_region = unscalarizable_region;
  access->stmt = stmt;

  if (TREE_CODE (expr) == COMPONENT_REF
      && DECL_NONADDRESSABLE_P (TREE_OPERAND (expr, 1)))
    access->non_addressable = 1;

  return access;
}


/* Return true iff TYPE is a RECORD_TYPE with fields that are either of gimple
   register types or (recursively) records with only these two kinds of fields.
   It also returns false if any of these records contains a bit-field.  */

static bool
type_consists_of_records_p (tree type)
{
  tree fld;

  if (TREE_CODE (type) != RECORD_TYPE)
    return false;

  for (fld = TYPE_FIELDS (type); fld; fld = DECL_CHAIN (fld))
    if (TREE_CODE (fld) == FIELD_DECL)
      {
	tree ft = TREE_TYPE (fld);

	if (DECL_BIT_FIELD (fld))
	  return false;

	if (!is_gimple_reg_type (ft)
	    && !type_consists_of_records_p (ft))
	  return false;
      }

  return true;
}

/* Create total_scalarization accesses for all scalar type fields in DECL that
   must be of a RECORD_TYPE conforming to type_consists_of_records_p.  BASE
   must be the top-most VAR_DECL representing the variable, OFFSET must be the
   offset of DECL within BASE.  REF must be the memory reference expression for
   the given decl.  */

static void
completely_scalarize_record (tree base, tree decl, HOST_WIDE_INT offset,
			     tree ref)
{
  tree fld, decl_type = TREE_TYPE (decl);

  for (fld = TYPE_FIELDS (decl_type); fld; fld = DECL_CHAIN (fld))
    if (TREE_CODE (fld) == FIELD_DECL)
      {
	HOST_WIDE_INT pos = offset + int_bit_position (fld);
	tree ft = TREE_TYPE (fld);
	tree nref = build3 (COMPONENT_REF, TREE_TYPE (fld), ref, fld,
			    NULL_TREE);

	if (is_gimple_reg_type (ft))
	  {
	    struct access *access;
	    HOST_WIDE_INT size;

	    size = tree_low_cst (DECL_SIZE (fld), 1);
	    access = create_access_1 (base, pos, size);
	    access->expr = nref;
	    access->type = ft;
	    access->grp_total_scalarization = 1;
	    /* Accesses for intraprocedural SRA can have their stmt NULL.  */
	  }
	else
	  completely_scalarize_record (base, fld, pos, nref);
      }
}

/* Create total_scalarization accesses for all scalar type fields in VAR and
   for VAR a a whole.  VAR must be of a RECORD_TYPE conforming to
   type_consists_of_records_p.   */

static void
completely_scalarize_var (tree var)
{
  HOST_WIDE_INT size = tree_low_cst (DECL_SIZE (var), 1);
  struct access *access;

  access = create_access_1 (var, 0, size);
  access->expr = var;
  access->type = TREE_TYPE (var);
  access->grp_total_scalarization = 1;

  completely_scalarize_record (var, var, 0, var);
}

/* Search the given tree for a declaration by skipping handled components and
   exclude it from the candidates.  */

static void
disqualify_base_of_expr (tree t, const char *reason)
{
  t = get_base_address (t);
  if (t
      && sra_mode == SRA_MODE_EARLY_IPA
      && TREE_CODE (t) == MEM_REF)
    t = get_ssa_base_param (TREE_OPERAND (t, 0));

  if (t && DECL_P (t))
    disqualify_candidate (t, reason);
}

/* Scan expression EXPR and create access structures for all accesses to
   candidates for scalarization.  Return the created access or NULL if none is
   created.  */

static struct access *
build_access_from_expr_1 (tree expr, gimple stmt, bool write)
{
  struct access *ret = NULL;
  bool partial_ref;

  if (TREE_CODE (expr) == BIT_FIELD_REF
      || TREE_CODE (expr) == IMAGPART_EXPR
      || TREE_CODE (expr) == REALPART_EXPR)
    {
      expr = TREE_OPERAND (expr, 0);
      partial_ref = true;
    }
  else
    partial_ref = false;

  /* We need to dive through V_C_Es in order to get the size of its parameter
     and not the result type.  Ada produces such statements.  We are also
     capable of handling the topmost V_C_E but not any of those buried in other
     handled components.  */
  if (TREE_CODE (expr) == VIEW_CONVERT_EXPR)
    expr = TREE_OPERAND (expr, 0);

  if (contains_view_convert_expr_p (expr))
    {
      disqualify_base_of_expr (expr, "V_C_E under a different handled "
			       "component.");
      return NULL;
    }

  switch (TREE_CODE (expr))
    {
    case MEM_REF:
      if (TREE_CODE (TREE_OPERAND (expr, 0)) != ADDR_EXPR
	  && sra_mode != SRA_MODE_EARLY_IPA)
	return NULL;
      /* fall through */
    case VAR_DECL:
    case PARM_DECL:
    case RESULT_DECL:
    case COMPONENT_REF:
    case ARRAY_REF:
    case ARRAY_RANGE_REF:
      ret = create_access (expr, stmt, write);
      break;

    default:
      break;
    }

  if (write && partial_ref && ret)
    ret->grp_partial_lhs = 1;

  return ret;
}

/* Scan expression EXPR and create access structures for all accesses to
   candidates for scalarization.  Return true if any access has been inserted.
   STMT must be the statement from which the expression is taken, WRITE must be
   true if the expression is a store and false otherwise. */

static bool
build_access_from_expr (tree expr, gimple stmt, bool write)
{
  struct access *access;

  access = build_access_from_expr_1 (expr, stmt, write);
  if (access)
    {
      /* This means the aggregate is accesses as a whole in a way other than an
	 assign statement and thus cannot be removed even if we had a scalar
	 replacement for everything.  */
      if (cannot_scalarize_away_bitmap)
	bitmap_set_bit (cannot_scalarize_away_bitmap, DECL_UID (access->base));
      return true;
    }
  return false;
}

/* Disqualify LHS and RHS for scalarization if STMT must end its basic block in
   modes in which it matters, return true iff they have been disqualified.  RHS
   may be NULL, in that case ignore it.  If we scalarize an aggregate in
   intra-SRA we may need to add statements after each statement.  This is not
   possible if a statement unconditionally has to end the basic block.  */
static bool
disqualify_ops_if_throwing_stmt (gimple stmt, tree lhs, tree rhs)
{
  if ((sra_mode == SRA_MODE_EARLY_INTRA || sra_mode == SRA_MODE_INTRA)
      && (stmt_can_throw_internal (stmt) || stmt_ends_bb_p (stmt)))
    {
      disqualify_base_of_expr (lhs, "LHS of a throwing stmt.");
      if (rhs)
	disqualify_base_of_expr (rhs, "RHS of a throwing stmt.");
      return true;
    }
  return false;
}

/* Scan expressions occurring in STMT, create access structures for all accesses
   to candidates for scalarization and remove those candidates which occur in
   statements or expressions that prevent them from being split apart.  Return
   true if any access has been inserted.  */

static bool
build_accesses_from_assign (gimple stmt)
{
  tree lhs, rhs;
  struct access *lacc, *racc;

  if (!gimple_assign_single_p (stmt)
      /* Scope clobbers don't influence scalarization.  */
      || gimple_clobber_p (stmt))
    return false;

  lhs = gimple_assign_lhs (stmt);
  rhs = gimple_assign_rhs1 (stmt);

  if (disqualify_ops_if_throwing_stmt (stmt, lhs, rhs))
    return false;

  racc = build_access_from_expr_1 (rhs, stmt, false);
  lacc = build_access_from_expr_1 (lhs, stmt, true);

  if (lacc)
    lacc->grp_assignment_write = 1;

  if (racc)
    {
      racc->grp_assignment_read = 1;
      if (should_scalarize_away_bitmap && !gimple_has_volatile_ops (stmt)
	  && !is_gimple_reg_type (racc->type))
	bitmap_set_bit (should_scalarize_away_bitmap, DECL_UID (racc->base));
    }

  if (lacc && racc
      && (sra_mode == SRA_MODE_EARLY_INTRA || sra_mode == SRA_MODE_INTRA)
      && !lacc->grp_unscalarizable_region
      && !racc->grp_unscalarizable_region
      && AGGREGATE_TYPE_P (TREE_TYPE (lhs))
      && lacc->size == racc->size
      && useless_type_conversion_p (lacc->type, racc->type))
    {
      struct assign_link *link;

      link = (struct assign_link *) pool_alloc (link_pool);
      memset (link, 0, sizeof (struct assign_link));

      link->lacc = lacc;
      link->racc = racc;

      add_link_to_rhs (racc, link);
    }

  return lacc || racc;
}

/* Callback of walk_stmt_load_store_addr_ops visit_addr used to determine
   GIMPLE_ASM operands with memory constrains which cannot be scalarized.  */

static bool
asm_visit_addr (gimple stmt ATTRIBUTE_UNUSED, tree op,
		void *data ATTRIBUTE_UNUSED)
{
  op = get_base_address (op);
  if (op
      && DECL_P (op))
    disqualify_candidate (op, "Non-scalarizable GIMPLE_ASM operand.");

  return false;
}

/* Return true iff callsite CALL has at least as many actual arguments as there
   are formal parameters of the function currently processed by IPA-SRA.  */

static inline bool
callsite_has_enough_arguments_p (gimple call)
{
  return gimple_call_num_args (call) >= (unsigned) func_param_count;
}

/* Scan function and look for interesting expressions and create access
   structures for them.  Return true iff any access is created.  */

static bool
scan_function (void)
{
  basic_block bb;
  bool ret = false;

  FOR_EACH_BB (bb)
    {
      gimple_stmt_iterator gsi;
      for (gsi = gsi_start_bb (bb); !gsi_end_p (gsi); gsi_next (&gsi))
	{
	  gimple stmt = gsi_stmt (gsi);
	  tree t;
	  unsigned i;

	  if (final_bbs && stmt_can_throw_external (stmt))
	    bitmap_set_bit (final_bbs, bb->index);
	  switch (gimple_code (stmt))
	    {
	    case GIMPLE_RETURN:
	      t = gimple_return_retval (stmt);
	      if (t != NULL_TREE)
		ret |= build_access_from_expr (t, stmt, false);
	      if (final_bbs)
		bitmap_set_bit (final_bbs, bb->index);
	      break;

	    case GIMPLE_ASSIGN:
	      ret |= build_accesses_from_assign (stmt);
	      break;

	    case GIMPLE_CALL:
	      for (i = 0; i < gimple_call_num_args (stmt); i++)
		ret |= build_access_from_expr (gimple_call_arg (stmt, i),
					       stmt, false);

	      if (sra_mode == SRA_MODE_EARLY_IPA)
		{
		  tree dest = gimple_call_fndecl (stmt);
		  int flags = gimple_call_flags (stmt);

		  if (dest)
		    {
		      if (DECL_BUILT_IN_CLASS (dest) == BUILT_IN_NORMAL
			  && DECL_FUNCTION_CODE (dest) == BUILT_IN_APPLY_ARGS)
			encountered_apply_args = true;
		      if (cgraph_get_node (dest)
			  == cgraph_get_node (current_function_decl))
			{
			  encountered_recursive_call = true;
			  if (!callsite_has_enough_arguments_p (stmt))
			    encountered_unchangable_recursive_call = true;
			}
		    }

		  if (final_bbs
		      && (flags & (ECF_CONST | ECF_PURE)) == 0)
		    bitmap_set_bit (final_bbs, bb->index);
		}

	      t = gimple_call_lhs (stmt);
	      if (t && !disqualify_ops_if_throwing_stmt (stmt, t, NULL))
		ret |= build_access_from_expr (t, stmt, true);
	      break;

	    case GIMPLE_ASM:
	      walk_stmt_load_store_addr_ops (stmt, NULL, NULL, NULL,
					     asm_visit_addr);
	      if (final_bbs)
		bitmap_set_bit (final_bbs, bb->index);

	      for (i = 0; i < gimple_asm_ninputs (stmt); i++)
		{
		  t = TREE_VALUE (gimple_asm_input_op (stmt, i));
		  ret |= build_access_from_expr (t, stmt, false);
		}
	      for (i = 0; i < gimple_asm_noutputs (stmt); i++)
		{
		  t = TREE_VALUE (gimple_asm_output_op (stmt, i));
		  ret |= build_access_from_expr (t, stmt, true);
		}
	      break;

	    default:
	      break;
	    }
	}
    }

  return ret;
}

/* Helper of QSORT function. There are pointers to accesses in the array.  An
   access is considered smaller than another if it has smaller offset or if the
   offsets are the same but is size is bigger. */

static int
compare_access_positions (const void *a, const void *b)
{
  const access_p *fp1 = (const access_p *) a;
  const access_p *fp2 = (const access_p *) b;
  const access_p f1 = *fp1;
  const access_p f2 = *fp2;

  if (f1->offset != f2->offset)
    return f1->offset < f2->offset ? -1 : 1;

  if (f1->size == f2->size)
    {
      if (f1->type == f2->type)
	return 0;
      /* Put any non-aggregate type before any aggregate type.  */
      else if (!is_gimple_reg_type (f1->type)
	  && is_gimple_reg_type (f2->type))
	return 1;
      else if (is_gimple_reg_type (f1->type)
	       && !is_gimple_reg_type (f2->type))
	return -1;
      /* Put any complex or vector type before any other scalar type.  */
      else if (TREE_CODE (f1->type) != COMPLEX_TYPE
	       && TREE_CODE (f1->type) != VECTOR_TYPE
	       && (TREE_CODE (f2->type) == COMPLEX_TYPE
		   || TREE_CODE (f2->type) == VECTOR_TYPE))
	return 1;
      else if ((TREE_CODE (f1->type) == COMPLEX_TYPE
		|| TREE_CODE (f1->type) == VECTOR_TYPE)
	       && TREE_CODE (f2->type) != COMPLEX_TYPE
	       && TREE_CODE (f2->type) != VECTOR_TYPE)
	return -1;
      /* Put the integral type with the bigger precision first.  */
      else if (INTEGRAL_TYPE_P (f1->type)
	       && INTEGRAL_TYPE_P (f2->type))
	return TYPE_PRECISION (f2->type) - TYPE_PRECISION (f1->type);
      /* Put any integral type with non-full precision last.  */
      else if (INTEGRAL_TYPE_P (f1->type)
	       && (TREE_INT_CST_LOW (TYPE_SIZE (f1->type))
		   != TYPE_PRECISION (f1->type)))
	return 1;
      else if (INTEGRAL_TYPE_P (f2->type)
	       && (TREE_INT_CST_LOW (TYPE_SIZE (f2->type))
		   != TYPE_PRECISION (f2->type)))
	return -1;
      /* Stabilize the sort.  */
      return TYPE_UID (f1->type) - TYPE_UID (f2->type);
    }

  /* We want the bigger accesses first, thus the opposite operator in the next
     line: */
  return f1->size > f2->size ? -1 : 1;
}


/* Append a name of the declaration to the name obstack.  A helper function for
   make_fancy_name.  */

static void
make_fancy_decl_name (tree decl)
{
  char buffer[32];

  tree name = DECL_NAME (decl);
  if (name)
    obstack_grow (&name_obstack, IDENTIFIER_POINTER (name),
		  IDENTIFIER_LENGTH (name));
  else
    {
      sprintf (buffer, "D%u", DECL_UID (decl));
      obstack_grow (&name_obstack, buffer, strlen (buffer));
    }
}

/* Helper for make_fancy_name.  */

static void
make_fancy_name_1 (tree expr)
{
  char buffer[32];
  tree index;

  if (DECL_P (expr))
    {
      make_fancy_decl_name (expr);
      return;
    }

  switch (TREE_CODE (expr))
    {
    case COMPONENT_REF:
      make_fancy_name_1 (TREE_OPERAND (expr, 0));
      obstack_1grow (&name_obstack, '$');
      make_fancy_decl_name (TREE_OPERAND (expr, 1));
      break;

    case ARRAY_REF:
      make_fancy_name_1 (TREE_OPERAND (expr, 0));
      obstack_1grow (&name_obstack, '$');
      /* Arrays with only one element may not have a constant as their
	 index. */
      index = TREE_OPERAND (expr, 1);
      if (TREE_CODE (index) != INTEGER_CST)
	break;
      sprintf (buffer, HOST_WIDE_INT_PRINT_DEC, TREE_INT_CST_LOW (index));
      obstack_grow (&name_obstack, buffer, strlen (buffer));
      break;

    case ADDR_EXPR:
      make_fancy_name_1 (TREE_OPERAND (expr, 0));
      break;

    case MEM_REF:
      make_fancy_name_1 (TREE_OPERAND (expr, 0));
      if (!integer_zerop (TREE_OPERAND (expr, 1)))
	{
	  obstack_1grow (&name_obstack, '$');
	  sprintf (buffer, HOST_WIDE_INT_PRINT_DEC,
		   TREE_INT_CST_LOW (TREE_OPERAND (expr, 1)));
	  obstack_grow (&name_obstack, buffer, strlen (buffer));
	}
      break;

    case BIT_FIELD_REF:
    case REALPART_EXPR:
    case IMAGPART_EXPR:
      gcc_unreachable (); 	/* we treat these as scalars.  */
      break;
    default:
      break;
    }
}

/* Create a human readable name for replacement variable of ACCESS.  */

static char *
make_fancy_name (tree expr)
{
  make_fancy_name_1 (expr);
  obstack_1grow (&name_obstack, '\0');
  return XOBFINISH (&name_obstack, char *);
}

/* Construct a MEM_REF that would reference a part of aggregate BASE of type
   EXP_TYPE at the given OFFSET.  If BASE is something for which
   get_addr_base_and_unit_offset returns NULL, gsi must be non-NULL and is used
   to insert new statements either before or below the current one as specified
   by INSERT_AFTER.  This function is not capable of handling bitfields.  */

tree
build_ref_for_offset (location_t loc, tree base, HOST_WIDE_INT offset,
		      tree exp_type, gimple_stmt_iterator *gsi,
		      bool insert_after)
{
  tree prev_base = base;
  tree off;
  HOST_WIDE_INT base_offset;
  unsigned HOST_WIDE_INT misalign;
  unsigned int align;

  gcc_checking_assert (offset % BITS_PER_UNIT == 0);

  base = get_addr_base_and_unit_offset (base, &base_offset);

  /* get_addr_base_and_unit_offset returns NULL for references with a variable
     offset such as array[var_index].  */
  if (!base)
    {
      gimple stmt;
      tree tmp, addr;

      gcc_checking_assert (gsi);
      tmp = make_ssa_name (build_pointer_type (TREE_TYPE (prev_base)), NULL);
      addr = build_fold_addr_expr (unshare_expr (prev_base));
      STRIP_USELESS_TYPE_CONVERSION (addr);
      stmt = gimple_build_assign (tmp, addr);
      gimple_set_location (stmt, loc);
      if (insert_after)
	gsi_insert_after (gsi, stmt, GSI_NEW_STMT);
      else
	gsi_insert_before (gsi, stmt, GSI_SAME_STMT);

      off = build_int_cst (reference_alias_ptr_type (prev_base),
			   offset / BITS_PER_UNIT);
      base = tmp;
    }
  else if (TREE_CODE (base) == MEM_REF)
    {
      off = build_int_cst (TREE_TYPE (TREE_OPERAND (base, 1)),
			   base_offset + offset / BITS_PER_UNIT);
      off = int_const_binop (PLUS_EXPR, TREE_OPERAND (base, 1), off);
      base = unshare_expr (TREE_OPERAND (base, 0));
    }
  else
    {
      off = build_int_cst (reference_alias_ptr_type (base),
			   base_offset + offset / BITS_PER_UNIT);
      base = build_fold_addr_expr (unshare_expr (base));
    }

  /* If prev_base were always an originally performed access
     we can extract more optimistic alignment information
     by looking at the access mode.  That would constrain the
     alignment of base + base_offset which we would need to
     adjust according to offset.  */
  if (!get_pointer_alignment_1 (base, &align, &misalign))
    {
      gcc_assert (misalign == 0);
      if (TREE_CODE (prev_base) == MEM_REF
	  || TREE_CODE (prev_base) == TARGET_MEM_REF)
	align = TYPE_ALIGN (TREE_TYPE (prev_base));
    }
  misalign += (tree_to_double_int (off)
	       .sext (TYPE_PRECISION (TREE_TYPE (off))).low
	       * BITS_PER_UNIT);
  misalign = misalign & (align - 1);
  if (misalign != 0)
    align = (misalign & -misalign);
  if (align < TYPE_ALIGN (exp_type))
    exp_type = build_aligned_type (exp_type, align);

  return fold_build2_loc (loc, MEM_REF, exp_type, base, off);
}

/* Construct a memory reference to a part of an aggregate BASE at the given
   OFFSET and of the same type as MODEL.  In case this is a reference to a
   bit-field, the function will replicate the last component_ref of model's
   expr to access it.  GSI and INSERT_AFTER have the same meaning as in
   build_ref_for_offset.  */

static tree
build_ref_for_model (location_t loc, tree base, HOST_WIDE_INT offset,
		     struct access *model, gimple_stmt_iterator *gsi,
		     bool insert_after)
{
  if (TREE_CODE (model->expr) == COMPONENT_REF
      && DECL_BIT_FIELD (TREE_OPERAND (model->expr, 1)))
    {
      /* This access represents a bit-field.  */
      tree t, exp_type, fld = TREE_OPERAND (model->expr, 1);

      offset -= int_bit_position (fld);
      exp_type = TREE_TYPE (TREE_OPERAND (model->expr, 0));
      t = build_ref_for_offset (loc, base, offset, exp_type, gsi, insert_after);
      return fold_build3_loc (loc, COMPONENT_REF, TREE_TYPE (fld), t, fld,
			      NULL_TREE);
    }
  else
    return build_ref_for_offset (loc, base, offset, model->type,
				 gsi, insert_after);
}

/* Construct a memory reference consisting of component_refs and array_refs to
   a part of an aggregate *RES (which is of type TYPE).  The requested part
   should have type EXP_TYPE at be the given OFFSET.  This function might not
   succeed, it returns true when it does and only then *RES points to something
   meaningful.  This function should be used only to build expressions that we
   might need to present to user (e.g. in warnings).  In all other situations,
   build_ref_for_model or build_ref_for_offset should be used instead.  */

static bool
build_user_friendly_ref_for_offset (tree *res, tree type, HOST_WIDE_INT offset,
				    tree exp_type)
{
  while (1)
    {
      tree fld;
      tree tr_size, index, minidx;
      HOST_WIDE_INT el_size;

      if (offset == 0 && exp_type
	  && types_compatible_p (exp_type, type))
	return true;

      switch (TREE_CODE (type))
	{
	case UNION_TYPE:
	case QUAL_UNION_TYPE:
	case RECORD_TYPE:
	  for (fld = TYPE_FIELDS (type); fld; fld = DECL_CHAIN (fld))
	    {
	      HOST_WIDE_INT pos, size;
	      tree tr_pos, expr, *expr_ptr;

	      if (TREE_CODE (fld) != FIELD_DECL)
		continue;

	      tr_pos = bit_position (fld);
	      if (!tr_pos || !host_integerp (tr_pos, 1))
		continue;
	      pos = TREE_INT_CST_LOW (tr_pos);
	      gcc_assert (TREE_CODE (type) == RECORD_TYPE || pos == 0);
	      tr_size = DECL_SIZE (fld);
	      if (!tr_size || !host_integerp (tr_size, 1))
		continue;
	      size = TREE_INT_CST_LOW (tr_size);
	      if (size == 0)
		{
		  if (pos != offset)
		    continue;
		}
	      else if (pos > offset || (pos + size) <= offset)
		continue;

	      expr = build3 (COMPONENT_REF, TREE_TYPE (fld), *res, fld,
			     NULL_TREE);
	      expr_ptr = &expr;
	      if (build_user_friendly_ref_for_offset (expr_ptr, TREE_TYPE (fld),
						      offset - pos, exp_type))
		{
		  *res = expr;
		  return true;
		}
	    }
	  return false;

	case ARRAY_TYPE:
	  tr_size = TYPE_SIZE (TREE_TYPE (type));
	  if (!tr_size || !host_integerp (tr_size, 1))
	    return false;
	  el_size = tree_low_cst (tr_size, 1);

	  minidx = TYPE_MIN_VALUE (TYPE_DOMAIN (type));
	  if (TREE_CODE (minidx) != INTEGER_CST || el_size == 0)
	    return false;
	  index = build_int_cst (TYPE_DOMAIN (type), offset / el_size);
	  if (!integer_zerop (minidx))
	    index = int_const_binop (PLUS_EXPR, index, minidx);
	  *res = build4 (ARRAY_REF, TREE_TYPE (type), *res, index,
			 NULL_TREE, NULL_TREE);
	  offset = offset % el_size;
	  type = TREE_TYPE (type);
	  break;

	default:
	  if (offset != 0)
	    return false;

	  if (exp_type)
	    return false;
	  else
	    return true;
	}
    }
}

/* Return true iff TYPE is stdarg va_list type.  */

static inline bool
is_va_list_type (tree type)
{
  return TYPE_MAIN_VARIANT (type) == TYPE_MAIN_VARIANT (va_list_type_node);
}

/* Print message to dump file why a variable was rejected. */

static void
reject (tree var, const char *msg)
{
  if (dump_file && (dump_flags & TDF_DETAILS))
    {
      fprintf (dump_file, "Rejected (%d): %s: ", DECL_UID (var), msg);
      print_generic_expr (dump_file, var, 0);
      fprintf (dump_file, "\n");
    }
}

/* Return true if VAR is a candidate for SRA.  */

static bool
maybe_add_sra_candidate (tree var)
{
  tree type = TREE_TYPE (var);
  const char *msg;
  void **slot;

  if (!AGGREGATE_TYPE_P (type)) 
    {
      reject (var, "not aggregate");
      return false;
    }
  if (needs_to_live_in_memory (var))
    {
      reject (var, "needs to live in memory");
      return false;
    }
  if (TREE_THIS_VOLATILE (var))
    {
      reject (var, "is volatile");
      return false;
    }
  if (!COMPLETE_TYPE_P (type))
    {
      reject (var, "has incomplete type");
      return false;
    }
  if (!host_integerp (TYPE_SIZE (type), 1))
    {
      reject (var, "type size not fixed");
      return false;
    }
  if (tree_low_cst (TYPE_SIZE (type), 1) == 0)
    {
      reject (var, "type size is zero");
      return false;
    }
  if (type_internals_preclude_sra_p (type, &msg))
    {
      reject (var, msg);
      return false;
    }
  if (/* Fix for PR 41089.  tree-stdarg.c needs to have va_lists intact but
	 we also want to schedule it rather late.  Thus we ignore it in
	 the early pass. */
      (sra_mode == SRA_MODE_EARLY_INTRA
       && is_va_list_type (type)))
    {
      reject (var, "is va_list");
      return false;
    }

  bitmap_set_bit (candidate_bitmap, DECL_UID (var));
  slot = htab_find_slot_with_hash (candidates, var, DECL_UID (var), INSERT);
  *slot = (void *) var;

  if (dump_file && (dump_flags & TDF_DETAILS))
    {
      fprintf (dump_file, "Candidate (%d): ", DECL_UID (var));
      print_generic_expr (dump_file, var, 0);
      fprintf (dump_file, "\n");
    }

  return true;
}

/* The very first phase of intraprocedural SRA.  It marks in candidate_bitmap
   those with type which is suitable for scalarization.  */

static bool
find_var_candidates (void)
{
  tree var, parm;
  unsigned int i;
  bool ret = false;

  for (parm = DECL_ARGUMENTS (current_function_decl);
       parm;
       parm = DECL_CHAIN (parm))
    ret |= maybe_add_sra_candidate (parm);

  FOR_EACH_LOCAL_DECL (cfun, i, var)
    {
      if (TREE_CODE (var) != VAR_DECL)
        continue;

      ret |= maybe_add_sra_candidate (var);
    }

  return ret;
}

/* Sort all accesses for the given variable, check for partial overlaps and
   return NULL if there are any.  If there are none, pick a representative for
   each combination of offset and size and create a linked list out of them.
   Return the pointer to the first representative and make sure it is the first
   one in the vector of accesses.  */

static struct access *
sort_and_splice_var_accesses (tree var)
{
  int i, j, access_count;
  struct access *res, **prev_acc_ptr = &res;
  VEC (access_p, heap) *access_vec;
  bool first = true;
  HOST_WIDE_INT low = -1, high = 0;

  access_vec = get_base_access_vector (var);
  if (!access_vec)
    return NULL;
  access_count = VEC_length (access_p, access_vec);

  /* Sort by <OFFSET, SIZE>.  */
  VEC_qsort (access_p, access_vec, compare_access_positions);

  i = 0;
  while (i < access_count)
    {
      struct access *access = VEC_index (access_p, access_vec, i);
      bool grp_write = access->write;
      bool grp_read = !access->write;
      bool grp_scalar_write = access->write
	&& is_gimple_reg_type (access->type);
      bool grp_scalar_read = !access->write
	&& is_gimple_reg_type (access->type);
      bool grp_assignment_read = access->grp_assignment_read;
      bool grp_assignment_write = access->grp_assignment_write;
      bool multiple_scalar_reads = false;
      bool total_scalarization = access->grp_total_scalarization;
      bool grp_partial_lhs = access->grp_partial_lhs;
      bool first_scalar = is_gimple_reg_type (access->type);
      bool unscalarizable_region = access->grp_unscalarizable_region;

      if (first || access->offset >= high)
	{
	  first = false;
	  low = access->offset;
	  high = access->offset + access->size;
	}
      else if (access->offset > low && access->offset + access->size > high)
	return NULL;
      else
	gcc_assert (access->offset >= low
		    && access->offset + access->size <= high);

      j = i + 1;
      while (j < access_count)
	{
	  struct access *ac2 = VEC_index (access_p, access_vec, j);
	  if (ac2->offset != access->offset || ac2->size != access->size)
	    break;
	  if (ac2->write)
	    {
	      grp_write = true;
	      grp_scalar_write = (grp_scalar_write
				  || is_gimple_reg_type (ac2->type));
	    }
	  else
	    {
	      grp_read = true;
	      if (is_gimple_reg_type (ac2->type))
		{
		  if (grp_scalar_read)
		    multiple_scalar_reads = true;
		  else
		    grp_scalar_read = true;
		}
	    }
	  grp_assignment_read |= ac2->grp_assignment_read;
	  grp_assignment_write |= ac2->grp_assignment_write;
	  grp_partial_lhs |= ac2->grp_partial_lhs;
	  unscalarizable_region |= ac2->grp_unscalarizable_region;
	  total_scalarization |= ac2->grp_total_scalarization;
	  relink_to_new_repr (access, ac2);

	  /* If there are both aggregate-type and scalar-type accesses with
	     this combination of size and offset, the comparison function
	     should have put the scalars first.  */
	  gcc_assert (first_scalar || !is_gimple_reg_type (ac2->type));
	  ac2->group_representative = access;
	  j++;
	}

      i = j;

      access->group_representative = access;
      access->grp_write = grp_write;
      access->grp_read = grp_read;
      access->grp_scalar_read = grp_scalar_read;
      access->grp_scalar_write = grp_scalar_write;
      access->grp_assignment_read = grp_assignment_read;
      access->grp_assignment_write = grp_assignment_write;
      access->grp_hint = multiple_scalar_reads || total_scalarization;
      access->grp_total_scalarization = total_scalarization;
      access->grp_partial_lhs = grp_partial_lhs;
      access->grp_unscalarizable_region = unscalarizable_region;
      if (access->first_link)
	add_access_to_work_queue (access);

      *prev_acc_ptr = access;
      prev_acc_ptr = &access->next_grp;
    }

  gcc_assert (res == VEC_index (access_p, access_vec, 0));
  return res;
}

/* Create a variable for the given ACCESS which determines the type, name and a
   few other properties.  Return the variable declaration and store it also to
   ACCESS->replacement.  */

static tree
create_access_replacement (struct access *access)
{
  tree repl;

  repl = create_tmp_var (access->type, "SR");
  if (TREE_CODE (access->type) == COMPLEX_TYPE
      || TREE_CODE (access->type) == VECTOR_TYPE)
    {
      if (!access->grp_partial_lhs)
	DECL_GIMPLE_REG_P (repl) = 1;
    }
  else if (access->grp_partial_lhs
	   && is_gimple_reg_type (access->type))
    TREE_ADDRESSABLE (repl) = 1;

  DECL_SOURCE_LOCATION (repl) = DECL_SOURCE_LOCATION (access->base);
  DECL_ARTIFICIAL (repl) = 1;
  DECL_IGNORED_P (repl) = DECL_IGNORED_P (access->base);

  if (DECL_NAME (access->base)
      && !DECL_IGNORED_P (access->base)
      && !DECL_ARTIFICIAL (access->base))
    {
      char *pretty_name = make_fancy_name (access->expr);
      tree debug_expr = unshare_expr (access->expr), d;
      bool fail = false;

      DECL_NAME (repl) = get_identifier (pretty_name);
      obstack_free (&name_obstack, pretty_name);

      /* Get rid of any SSA_NAMEs embedded in debug_expr,
	 as DECL_DEBUG_EXPR isn't considered when looking for still
	 used SSA_NAMEs and thus they could be freed.  All debug info
	 generation cares is whether something is constant or variable
	 and that get_ref_base_and_extent works properly on the
	 expression.  It cannot handle accesses at a non-constant offset
	 though, so just give up in those cases.  */
      for (d = debug_expr; !fail && handled_component_p (d);
	   d = TREE_OPERAND (d, 0))
	switch (TREE_CODE (d))
	  {
	  case ARRAY_REF:
	  case ARRAY_RANGE_REF:
	    if (TREE_OPERAND (d, 1)
		&& TREE_CODE (TREE_OPERAND (d, 1)) != INTEGER_CST)
	      fail = true;
	    if (TREE_OPERAND (d, 3)
		&& TREE_CODE (TREE_OPERAND (d, 3)) != INTEGER_CST)
	      fail = true;
	    /* FALLTHRU */
	  case COMPONENT_REF:
	    if (TREE_OPERAND (d, 2)
		&& TREE_CODE (TREE_OPERAND (d, 2)) != INTEGER_CST)
	      fail = true;
	    break;
	  default:
	    break;
	  }
      if (!fail)
	{
	  SET_DECL_DEBUG_EXPR (repl, debug_expr);
	  DECL_DEBUG_EXPR_IS_FROM (repl) = 1;
	}
      if (access->grp_no_warning)
	TREE_NO_WARNING (repl) = 1;
      else
	TREE_NO_WARNING (repl) = TREE_NO_WARNING (access->base);
    }
  else
    TREE_NO_WARNING (repl) = 1;

  if (dump_file)
    {
      fprintf (dump_file, "Created a replacement for ");
      print_generic_expr (dump_file, access->base, 0);
      fprintf (dump_file, " offset: %u, size: %u: ",
	       (unsigned) access->offset, (unsigned) access->size);
      print_generic_expr (dump_file, repl, 0);
      fprintf (dump_file, "\n");
    }
  sra_stats.replacements++;

  return repl;
}

/* Return ACCESS scalar replacement, create it if it does not exist yet.  */

static inline tree
get_access_replacement (struct access *access)
{
  if (!access->replacement_decl)
    access->replacement_decl = create_access_replacement (access);
  return access->replacement_decl;
}


/* Build a subtree of accesses rooted in *ACCESS, and move the pointer in the
   linked list along the way.  Stop when *ACCESS is NULL or the access pointed
   to it is not "within" the root.  Return false iff some accesses partially
   overlap.  */

static bool
build_access_subtree (struct access **access)
{
  struct access *root = *access, *last_child = NULL;
  HOST_WIDE_INT limit = root->offset + root->size;

  *access = (*access)->next_grp;
  while  (*access && (*access)->offset + (*access)->size <= limit)
    {
      if (!last_child)
	root->first_child = *access;
      else
	last_child->next_sibling = *access;
      last_child = *access;

      if (!build_access_subtree (access))
	return false;
    }

  if (*access && (*access)->offset < limit)
    return false;

  return true;
}

/* Build a tree of access representatives, ACCESS is the pointer to the first
   one, others are linked in a list by the next_grp field.  Return false iff
   some accesses partially overlap.  */

static bool
build_access_trees (struct access *access)
{
  while (access)
    {
      struct access *root = access;

      if (!build_access_subtree (&access))
	return false;
      root->next_grp = access;
    }
  return true;
}

/* Return true if expr contains some ARRAY_REFs into a variable bounded
   array.  */

static bool
expr_with_var_bounded_array_refs_p (tree expr)
{
  while (handled_component_p (expr))
    {
      if (TREE_CODE (expr) == ARRAY_REF
	  && !host_integerp (array_ref_low_bound (expr), 0))
	return true;
      expr = TREE_OPERAND (expr, 0);
    }
  return false;
}

/* Analyze the subtree of accesses rooted in ROOT, scheduling replacements when
   both seeming beneficial and when ALLOW_REPLACEMENTS allows it.  Also set all
   sorts of access flags appropriately along the way, notably always set
   grp_read and grp_assign_read according to MARK_READ and grp_write when
   MARK_WRITE is true.

   Creating a replacement for a scalar access is considered beneficial if its
   grp_hint is set (this means we are either attempting total scalarization or
   there is more than one direct read access) or according to the following
   table:

   Access written to through a scalar type (once or more times)
   |
   |	Written to in an assignment statement
   |	|
   |	|	Access read as scalar _once_
   |	|	|
   |   	|	|	Read in an assignment statement
   |	|	|	|
   |   	|	|	|	Scalarize	Comment
-----------------------------------------------------------------------------
   0	0	0	0			No access for the scalar
   0	0	0	1			No access for the scalar
   0	0	1	0	No		Single read - won't help
   0	0	1	1	No		The same case
   0	1	0	0			No access for the scalar
   0	1	0	1			No access for the scalar
   0	1	1	0	Yes		s = *g; return s.i;
   0	1	1	1       Yes		The same case as above
   1	0	0	0	No		Won't help
   1	0	0	1	Yes		s.i = 1; *g = s;
   1	0	1	0	Yes		s.i = 5; g = s.i;
   1	0	1	1	Yes		The same case as above
   1	1	0	0	No		Won't help.
   1	1	0	1	Yes		s.i = 1; *g = s;
   1	1	1	0	Yes		s = *g; return s.i;
   1	1	1	1	Yes		Any of the above yeses  */

static bool
analyze_access_subtree (struct access *root, struct access *parent,
			bool allow_replacements)
{
  struct access *child;
  HOST_WIDE_INT limit = root->offset + root->size;
  HOST_WIDE_INT covered_to = root->offset;
  bool scalar = is_gimple_reg_type (root->type);
  bool hole = false, sth_created = false;

  if (parent)
    {
      if (parent->grp_read)
	root->grp_read = 1;
      if (parent->grp_assignment_read)
	root->grp_assignment_read = 1;
      if (parent->grp_write)
	root->grp_write = 1;
      if (parent->grp_assignment_write)
	root->grp_assignment_write = 1;
      if (parent->grp_total_scalarization)
	root->grp_total_scalarization = 1;
    }

  if (root->grp_unscalarizable_region)
    allow_replacements = false;

  if (allow_replacements && expr_with_var_bounded_array_refs_p (root->expr))
    allow_replacements = false;

  for (child = root->first_child; child; child = child->next_sibling)
    {
      hole |= covered_to < child->offset;
      sth_created |= analyze_access_subtree (child, root,
					     allow_replacements && !scalar);

      root->grp_unscalarized_data |= child->grp_unscalarized_data;
      root->grp_total_scalarization &= child->grp_total_scalarization;
      if (child->grp_covered)
	covered_to += child->size;
      else
	hole = true;
    }

  if (allow_replacements && scalar && !root->first_child
      && (root->grp_hint
	  || ((root->grp_scalar_read || root->grp_assignment_read)
	      && (root->grp_scalar_write || root->grp_assignment_write))))
    {
      bool new_integer_type;
      /* Always create access replacements that cover the whole access.
         For integral types this means the precision has to match.
	 Avoid assumptions based on the integral type kind, too.  */
      if (INTEGRAL_TYPE_P (root->type)
	  && (TREE_CODE (root->type) != INTEGER_TYPE
	      || TYPE_PRECISION (root->type) != root->size)
	  /* But leave bitfield accesses alone.  */
	  && (TREE_CODE (root->expr) != COMPONENT_REF
	      || !DECL_BIT_FIELD (TREE_OPERAND (root->expr, 1))))
	{
	  tree rt = root->type;
	  gcc_assert ((root->offset % BITS_PER_UNIT) == 0
		      && (root->size % BITS_PER_UNIT) == 0);
	  root->type = build_nonstandard_integer_type (root->size,
						       TYPE_UNSIGNED (rt));
	  root->expr = build_ref_for_offset (UNKNOWN_LOCATION,
					     root->base, root->offset,
					     root->type, NULL, false);
	  new_integer_type = true;
	}
      else
	new_integer_type = false;

      if (dump_file && (dump_flags & TDF_DETAILS))
	{
	  fprintf (dump_file, "Marking ");
	  print_generic_expr (dump_file, root->base, 0);
	  fprintf (dump_file, " offset: %u, size: %u ",
		   (unsigned) root->offset, (unsigned) root->size);
	  fprintf (dump_file, " to be replaced%s.\n",
		   new_integer_type ? " with an integer": "");
	}

      root->grp_to_be_replaced = 1;
      sth_created = true;
      hole = false;
    }
  else
    {
      if (covered_to < limit)
	hole = true;
      if (scalar)
	root->grp_total_scalarization = 0;
    }

  if (sth_created
      && (!hole || root->grp_total_scalarization))
    {
      root->grp_covered = 1;
      return true;
    }
  if (root->grp_write || TREE_CODE (root->base) == PARM_DECL)
    root->grp_unscalarized_data = 1; /* not covered and written to */
  if (sth_created)
    return true;
  return false;
}

/* Analyze all access trees linked by next_grp by the means of
   analyze_access_subtree.  */
static bool
analyze_access_trees (struct access *access)
{
  bool ret = false;

  while (access)
    {
      if (analyze_access_subtree (access, NULL, true))
	ret = true;
      access = access->next_grp;
    }

  return ret;
}

/* Return true iff a potential new child of LACC at offset OFFSET and with size
   SIZE would conflict with an already existing one.  If exactly such a child
   already exists in LACC, store a pointer to it in EXACT_MATCH.  */

static bool
child_would_conflict_in_lacc (struct access *lacc, HOST_WIDE_INT norm_offset,
			      HOST_WIDE_INT size, struct access **exact_match)
{
  struct access *child;

  for (child = lacc->first_child; child; child = child->next_sibling)
    {
      if (child->offset == norm_offset && child->size == size)
	{
	  *exact_match = child;
	  return true;
	}

      if (child->offset < norm_offset + size
	  && child->offset + child->size > norm_offset)
	return true;
    }

  return false;
}

/* Create a new child access of PARENT, with all properties just like MODEL
   except for its offset and with its grp_write false and grp_read true.
   Return the new access or NULL if it cannot be created.  Note that this access
   is created long after all splicing and sorting, it's not located in any
   access vector and is automatically a representative of its group.  */

static struct access *
create_artificial_child_access (struct access *parent, struct access *model,
				HOST_WIDE_INT new_offset)
{
  struct access *access;
  struct access **child;
  tree expr = parent->base;

  gcc_assert (!model->grp_unscalarizable_region);

  access = (struct access *) pool_alloc (access_pool);
  memset (access, 0, sizeof (struct access));
  if (!build_user_friendly_ref_for_offset (&expr, TREE_TYPE (expr), new_offset,
					   model->type))
    {
      access->grp_no_warning = true;
      expr = build_ref_for_model (EXPR_LOCATION (parent->base), parent->base,
				  new_offset, model, NULL, false);
    }

  access->base = parent->base;
  access->expr = expr;
  access->offset = new_offset;
  access->size = model->size;
  access->type = model->type;
  access->grp_write = true;
  access->grp_read = false;

  child = &parent->first_child;
  while (*child && (*child)->offset < new_offset)
    child = &(*child)->next_sibling;

  access->next_sibling = *child;
  *child = access;

  return access;
}


/* Propagate all subaccesses of RACC across an assignment link to LACC. Return
   true if any new subaccess was created.  Additionally, if RACC is a scalar
   access but LACC is not, change the type of the latter, if possible.  */

static bool
propagate_subaccesses_across_link (struct access *lacc, struct access *racc)
{
  struct access *rchild;
  HOST_WIDE_INT norm_delta = lacc->offset - racc->offset;
  bool ret = false;

  if (is_gimple_reg_type (lacc->type)
      || lacc->grp_unscalarizable_region
      || racc->grp_unscalarizable_region)
    return false;

  if (is_gimple_reg_type (racc->type))
    {
      if (!lacc->first_child && !racc->first_child)
	{
	  tree t = lacc->base;

	  lacc->type = racc->type;
	  if (build_user_friendly_ref_for_offset (&t, TREE_TYPE (t),
						  lacc->offset, racc->type))
	    lacc->expr = t;
	  else
	    {
	      lacc->expr = build_ref_for_model (EXPR_LOCATION (lacc->base),
						lacc->base, lacc->offset,
						racc, NULL, false);
	      lacc->grp_no_warning = true;
	    }
	}
      return false;
    }

  for (rchild = racc->first_child; rchild; rchild = rchild->next_sibling)
    {
      struct access *new_acc = NULL;
      HOST_WIDE_INT norm_offset = rchild->offset + norm_delta;

      if (rchild->grp_unscalarizable_region)
	continue;

      if (child_would_conflict_in_lacc (lacc, norm_offset, rchild->size,
					&new_acc))
	{
	  if (new_acc)
	    {
	      rchild->grp_hint = 1;
	      new_acc->grp_hint |= new_acc->grp_read;
	      if (rchild->first_child)
		ret |= propagate_subaccesses_across_link (new_acc, rchild);
	    }
	  continue;
	}

      rchild->grp_hint = 1;
      new_acc = create_artificial_child_access (lacc, rchild, norm_offset);
      if (new_acc)
	{
	  ret = true;
	  if (racc->first_child)
	    propagate_subaccesses_across_link (new_acc, rchild);
	}
    }

  return ret;
}

/* Propagate all subaccesses across assignment links.  */

static void
propagate_all_subaccesses (void)
{
  while (work_queue_head)
    {
      struct access *racc = pop_access_from_work_queue ();
      struct assign_link *link;

      gcc_assert (racc->first_link);

      for (link = racc->first_link; link; link = link->next)
	{
	  struct access *lacc = link->lacc;

	  if (!bitmap_bit_p (candidate_bitmap, DECL_UID (lacc->base)))
	    continue;
	  lacc = lacc->group_representative;
	  if (propagate_subaccesses_across_link (lacc, racc)
	      && lacc->first_link)
	    add_access_to_work_queue (lacc);
	}
    }
}

/* Go through all accesses collected throughout the (intraprocedural) analysis
   stage, exclude overlapping ones, identify representatives and build trees
   out of them, making decisions about scalarization on the way.  Return true
   iff there are any to-be-scalarized variables after this stage. */

static bool
analyze_all_variable_accesses (void)
{
  int res = 0;
  bitmap tmp = BITMAP_ALLOC (NULL);
  bitmap_iterator bi;
  unsigned i, max_total_scalarization_size;

  max_total_scalarization_size = UNITS_PER_WORD * BITS_PER_UNIT
    * MOVE_RATIO (optimize_function_for_speed_p (cfun));

  EXECUTE_IF_SET_IN_BITMAP (candidate_bitmap, 0, i, bi)
    if (bitmap_bit_p (should_scalarize_away_bitmap, i)
	&& !bitmap_bit_p (cannot_scalarize_away_bitmap, i))
      {
	tree var = candidate (i);

	if (TREE_CODE (var) == VAR_DECL
	    && type_consists_of_records_p (TREE_TYPE (var)))
	  {
	    if ((unsigned) tree_low_cst (TYPE_SIZE (TREE_TYPE (var)), 1)
		<= max_total_scalarization_size)
	      {
		completely_scalarize_var (var);
		if (dump_file && (dump_flags & TDF_DETAILS))
		  {
		    fprintf (dump_file, "Will attempt to totally scalarize ");
		    print_generic_expr (dump_file, var, 0);
		    fprintf (dump_file, " (UID: %u): \n", DECL_UID (var));
		  }
	      }
	    else if (dump_file && (dump_flags & TDF_DETAILS))
	      {
		fprintf (dump_file, "Too big to totally scalarize: ");
		print_generic_expr (dump_file, var, 0);
		fprintf (dump_file, " (UID: %u)\n", DECL_UID (var));
	      }
	  }
      }

  bitmap_copy (tmp, candidate_bitmap);
  EXECUTE_IF_SET_IN_BITMAP (tmp, 0, i, bi)
    {
      tree var = candidate (i);
      struct access *access;

      access = sort_and_splice_var_accesses (var);
      if (!access || !build_access_trees (access))
	disqualify_candidate (var,
			      "No or inhibitingly overlapping accesses.");
    }

  propagate_all_subaccesses ();

  bitmap_copy (tmp, candidate_bitmap);
  EXECUTE_IF_SET_IN_BITMAP (tmp, 0, i, bi)
    {
      tree var = candidate (i);
      struct access *access = get_first_repr_for_decl (var);

      if (analyze_access_trees (access))
	{
	  res++;
	  if (dump_file && (dump_flags & TDF_DETAILS))
	    {
	      fprintf (dump_file, "\nAccess trees for ");
	      print_generic_expr (dump_file, var, 0);
	      fprintf (dump_file, " (UID: %u): \n", DECL_UID (var));
	      dump_access_tree (dump_file, access);
	      fprintf (dump_file, "\n");
	    }
	}
      else
	disqualify_candidate (var, "No scalar replacements to be created.");
    }

  BITMAP_FREE (tmp);

  if (res)
    {
      statistics_counter_event (cfun, "Scalarized aggregates", res);
      return true;
    }
  else
    return false;
}

/* Generate statements copying scalar replacements of accesses within a subtree
   into or out of AGG.  ACCESS, all its children, siblings and their children
   are to be processed.  AGG is an aggregate type expression (can be a
   declaration but does not have to be, it can for example also be a mem_ref or
   a series of handled components).  TOP_OFFSET is the offset of the processed
   subtree which has to be subtracted from offsets of individual accesses to
   get corresponding offsets for AGG.  If CHUNK_SIZE is non-null, copy only
   replacements in the interval <start_offset, start_offset + chunk_size>,
   otherwise copy all.  GSI is a statement iterator used to place the new
   statements.  WRITE should be true when the statements should write from AGG
   to the replacement and false if vice versa.  if INSERT_AFTER is true, new
   statements will be added after the current statement in GSI, they will be
   added before the statement otherwise.  */

static void
generate_subtree_copies (struct access *access, tree agg,
			 HOST_WIDE_INT top_offset,
			 HOST_WIDE_INT start_offset, HOST_WIDE_INT chunk_size,
			 gimple_stmt_iterator *gsi, bool write,
			 bool insert_after, location_t loc)
{
  do
    {
      if (chunk_size && access->offset >= start_offset + chunk_size)
	return;

      if (access->grp_to_be_replaced
	  && (chunk_size == 0
	      || access->offset + access->size > start_offset))
	{
	  tree expr, repl = get_access_replacement (access);
	  gimple stmt;

	  expr = build_ref_for_model (loc, agg, access->offset - top_offset,
				      access, gsi, insert_after);

	  if (write)
	    {
	      if (access->grp_partial_lhs)
		expr = force_gimple_operand_gsi (gsi, expr, true, NULL_TREE,
						 !insert_after,
						 insert_after ? GSI_NEW_STMT
						 : GSI_SAME_STMT);
	      stmt = gimple_build_assign (repl, expr);
	    }
	  else
	    {
	      TREE_NO_WARNING (repl) = 1;
	      if (access->grp_partial_lhs)
		repl = force_gimple_operand_gsi (gsi, repl, true, NULL_TREE,
						 !insert_after,
						 insert_after ? GSI_NEW_STMT
						 : GSI_SAME_STMT);
	      stmt = gimple_build_assign (expr, repl);
	    }
	  gimple_set_location (stmt, loc);

	  if (insert_after)
	    gsi_insert_after (gsi, stmt, GSI_NEW_STMT);
	  else
	    gsi_insert_before (gsi, stmt, GSI_SAME_STMT);
	  update_stmt (stmt);
	  sra_stats.subtree_copies++;
	}

      if (access->first_child)
	generate_subtree_copies (access->first_child, agg, top_offset,
				 start_offset, chunk_size, gsi,
				 write, insert_after, loc);

      access = access->next_sibling;
    }
  while (access);
}

/* Assign zero to all scalar replacements in an access subtree.  ACCESS is the
   the root of the subtree to be processed.  GSI is the statement iterator used
   for inserting statements which are added after the current statement if
   INSERT_AFTER is true or before it otherwise.  */

static void
init_subtree_with_zero (struct access *access, gimple_stmt_iterator *gsi,
			bool insert_after, location_t loc)

{
  struct access *child;

  if (access->grp_to_be_replaced)
    {
      gimple stmt;

      stmt = gimple_build_assign (get_access_replacement (access),
				  build_zero_cst (access->type));
      if (insert_after)
	gsi_insert_after (gsi, stmt, GSI_NEW_STMT);
      else
	gsi_insert_before (gsi, stmt, GSI_SAME_STMT);
      update_stmt (stmt);
      gimple_set_location (stmt, loc);
    }

  for (child = access->first_child; child; child = child->next_sibling)
    init_subtree_with_zero (child, gsi, insert_after, loc);
}

/* Search for an access representative for the given expression EXPR and
   return it or NULL if it cannot be found.  */

static struct access *
get_access_for_expr (tree expr)
{
  HOST_WIDE_INT offset, size, max_size;
  tree base;

  /* FIXME: This should not be necessary but Ada produces V_C_Es with a type of
     a different size than the size of its argument and we need the latter
     one.  */
  if (TREE_CODE (expr) == VIEW_CONVERT_EXPR)
    expr = TREE_OPERAND (expr, 0);

  base = get_ref_base_and_extent (expr, &offset, &size, &max_size);
  if (max_size == -1 || !DECL_P (base))
    return NULL;

  if (!bitmap_bit_p (candidate_bitmap, DECL_UID (base)))
    return NULL;

  return get_var_base_offset_size_access (base, offset, max_size);
}

/* Replace the expression EXPR with a scalar replacement if there is one and
   generate other statements to do type conversion or subtree copying if
   necessary.  GSI is used to place newly created statements, WRITE is true if
   the expression is being written to (it is on a LHS of a statement or output
   in an assembly statement).  */

static bool
sra_modify_expr (tree *expr, gimple_stmt_iterator *gsi, bool write)
{
  location_t loc;
  struct access *access;
  tree type, bfr;

  if (TREE_CODE (*expr) == BIT_FIELD_REF)
    {
      bfr = *expr;
      expr = &TREE_OPERAND (*expr, 0);
    }
  else
    bfr = NULL_TREE;

  if (TREE_CODE (*expr) == REALPART_EXPR || TREE_CODE (*expr) == IMAGPART_EXPR)
    expr = &TREE_OPERAND (*expr, 0);
  access = get_access_for_expr (*expr);
  if (!access)
    return false;
  type = TREE_TYPE (*expr);

  loc = gimple_location (gsi_stmt (*gsi));
  if (access->grp_to_be_replaced)
    {
      tree repl = get_access_replacement (access);
      /* If we replace a non-register typed access simply use the original
         access expression to extract the scalar component afterwards.
	 This happens if scalarizing a function return value or parameter
	 like in gcc.c-torture/execute/20041124-1.c, 20050316-1.c and
	 gcc.c-torture/compile/20011217-1.c.

         We also want to use this when accessing a complex or vector which can
         be accessed as a different type too, potentially creating a need for
         type conversion (see PR42196) and when scalarized unions are involved
         in assembler statements (see PR42398).  */
      if (!useless_type_conversion_p (type, access->type))
	{
	  tree ref;

	  ref = build_ref_for_model (loc, access->base, access->offset, access,
				     NULL, false);

	  if (write)
	    {
	      gimple stmt;

	      if (access->grp_partial_lhs)
		ref = force_gimple_operand_gsi (gsi, ref, true, NULL_TREE,
						 false, GSI_NEW_STMT);
	      stmt = gimple_build_assign (repl, ref);
	      gimple_set_location (stmt, loc);
	      gsi_insert_after (gsi, stmt, GSI_NEW_STMT);
	    }
	  else
	    {
	      gimple stmt;

	      if (access->grp_partial_lhs)
		repl = force_gimple_operand_gsi (gsi, repl, true, NULL_TREE,
						 true, GSI_SAME_STMT);
	      stmt = gimple_build_assign (ref, repl);
	      gimple_set_location (stmt, loc);
	      gsi_insert_before (gsi, stmt, GSI_SAME_STMT);
	    }
	}
      else
	*expr = repl;
      sra_stats.exprs++;
    }

  if (access->first_child)
    {
      HOST_WIDE_INT start_offset, chunk_size;
      if (bfr
	  && host_integerp (TREE_OPERAND (bfr, 1), 1)
	  && host_integerp (TREE_OPERAND (bfr, 2), 1))
	{
	  chunk_size = tree_low_cst (TREE_OPERAND (bfr, 1), 1);
	  start_offset = access->offset
	    + tree_low_cst (TREE_OPERAND (bfr, 2), 1);
	}
      else
	start_offset = chunk_size = 0;

      generate_subtree_copies (access->first_child, access->base, 0,
			       start_offset, chunk_size, gsi, write, write,
			       loc);
    }
  return true;
}

/* Where scalar replacements of the RHS have been written to when a replacement
   of a LHS of an assigments cannot be direclty loaded from a replacement of
   the RHS. */
enum unscalarized_data_handling { SRA_UDH_NONE,  /* Nothing done so far. */
				  SRA_UDH_RIGHT, /* Data flushed to the RHS. */
				  SRA_UDH_LEFT }; /* Data flushed to the LHS. */

/* Store all replacements in the access tree rooted in TOP_RACC either to their
   base aggregate if there are unscalarized data or directly to LHS of the
   statement that is pointed to by GSI otherwise.  */

static enum unscalarized_data_handling
handle_unscalarized_data_in_subtree (struct access *top_racc,
				     gimple_stmt_iterator *gsi)
{
  if (top_racc->grp_unscalarized_data)
    {
      generate_subtree_copies (top_racc->first_child, top_racc->base, 0, 0, 0,
			       gsi, false, false,
			       gimple_location (gsi_stmt (*gsi)));
      return SRA_UDH_RIGHT;
    }
  else
    {
      tree lhs = gimple_assign_lhs (gsi_stmt (*gsi));
      generate_subtree_copies (top_racc->first_child, lhs, top_racc->offset,
			       0, 0, gsi, false, false,
			       gimple_location (gsi_stmt (*gsi)));
      return SRA_UDH_LEFT;
    }
}


/* Try to generate statements to load all sub-replacements in an access subtree
   formed by children of LACC from scalar replacements in the TOP_RACC subtree.
   If that is not possible, refresh the TOP_RACC base aggregate and load the
   accesses from it.  LEFT_OFFSET is the offset of the left whole subtree being
   copied. NEW_GSI is stmt iterator used for statement insertions after the
   original assignment, OLD_GSI is used to insert statements before the
   assignment.  *REFRESHED keeps the information whether we have needed to
   refresh replacements of the LHS and from which side of the assignments this
   takes place.  */

static void
load_assign_lhs_subreplacements (struct access *lacc, struct access *top_racc,
				 HOST_WIDE_INT left_offset,
				 gimple_stmt_iterator *old_gsi,
				 gimple_stmt_iterator *new_gsi,
				 enum unscalarized_data_handling *refreshed)
{
  location_t loc = gimple_location (gsi_stmt (*old_gsi));
  for (lacc = lacc->first_child; lacc; lacc = lacc->next_sibling)
    {
      if (lacc->grp_to_be_replaced)
	{
	  struct access *racc;
	  HOST_WIDE_INT offset = lacc->offset - left_offset + top_racc->offset;
	  gimple stmt;
	  tree rhs;

	  racc = find_access_in_subtree (top_racc, offset, lacc->size);
	  if (racc && racc->grp_to_be_replaced)
	    {
	      rhs = get_access_replacement (racc);
	      if (!useless_type_conversion_p (lacc->type, racc->type))
		rhs = fold_build1_loc (loc, VIEW_CONVERT_EXPR, lacc->type, rhs);

	      if (racc->grp_partial_lhs && lacc->grp_partial_lhs)
		rhs = force_gimple_operand_gsi (old_gsi, rhs, true, NULL_TREE,
						true, GSI_SAME_STMT);
	    }
	  else
	    {
	      /* No suitable access on the right hand side, need to load from
		 the aggregate.  See if we have to update it first... */
	      if (*refreshed == SRA_UDH_NONE)
		*refreshed = handle_unscalarized_data_in_subtree (top_racc,
								  old_gsi);

	      if (*refreshed == SRA_UDH_LEFT)
		rhs = build_ref_for_model (loc, lacc->base, lacc->offset, lacc,
					    new_gsi, true);
	      else
		rhs = build_ref_for_model (loc, top_racc->base, offset, lacc,
					    new_gsi, true);
	      if (lacc->grp_partial_lhs)
		rhs = force_gimple_operand_gsi (new_gsi, rhs, true, NULL_TREE,
						false, GSI_NEW_STMT);
	    }

	  stmt = gimple_build_assign (get_access_replacement (lacc), rhs);
	  gsi_insert_after (new_gsi, stmt, GSI_NEW_STMT);
	  gimple_set_location (stmt, loc);
	  update_stmt (stmt);
	  sra_stats.subreplacements++;
	}
      else if (*refreshed == SRA_UDH_NONE
	       && lacc->grp_read && !lacc->grp_covered)
	*refreshed = handle_unscalarized_data_in_subtree (top_racc,
							  old_gsi);

      if (lacc->first_child)
	load_assign_lhs_subreplacements (lacc, top_racc, left_offset,
					 old_gsi, new_gsi, refreshed);
    }
}

/* Result code for SRA assignment modification.  */
enum assignment_mod_result { SRA_AM_NONE,       /* nothing done for the stmt */
			     SRA_AM_MODIFIED,  /* stmt changed but not
						  removed */
			     SRA_AM_REMOVED };  /* stmt eliminated */

/* Modify assignments with a CONSTRUCTOR on their RHS.  STMT contains a pointer
   to the assignment and GSI is the statement iterator pointing at it.  Returns
   the same values as sra_modify_assign.  */

static enum assignment_mod_result
sra_modify_constructor_assign (gimple *stmt, gimple_stmt_iterator *gsi)
{
  tree lhs = gimple_assign_lhs (*stmt);
  struct access *acc;
  location_t loc;

  acc = get_access_for_expr (lhs);
  if (!acc)
    return SRA_AM_NONE;

  if (gimple_clobber_p (*stmt))
    {
      /* Remove clobbers of fully scalarized variables, otherwise
	 do nothing.  */
      if (acc->grp_covered)
	{
	  unlink_stmt_vdef (*stmt);
	  gsi_remove (gsi, true);
	  release_defs (*stmt);
	  return SRA_AM_REMOVED;
	}
      else
	return SRA_AM_NONE;
    }

  loc = gimple_location (*stmt);
  if (VEC_length (constructor_elt,
		  CONSTRUCTOR_ELTS (gimple_assign_rhs1 (*stmt))) > 0)
    {
      /* I have never seen this code path trigger but if it can happen the
	 following should handle it gracefully.  */
      if (access_has_children_p (acc))
	generate_subtree_copies (acc->first_child, acc->base, 0, 0, 0, gsi,
				 true, true, loc);
      return SRA_AM_MODIFIED;
    }

  if (acc->grp_covered)
    {
      init_subtree_with_zero (acc, gsi, false, loc);
      unlink_stmt_vdef (*stmt);
      gsi_remove (gsi, true);
      release_defs (*stmt);
      return SRA_AM_REMOVED;
    }
  else
    {
      init_subtree_with_zero (acc, gsi, true, loc);
      return SRA_AM_MODIFIED;
    }
}

/* Create and return a new suitable default definition SSA_NAME for RACC which
   is an access describing an uninitialized part of an aggregate that is being
   loaded.  */

static tree
get_repl_default_def_ssa_name (struct access *racc)
{
  return get_or_create_ssa_default_def (cfun, get_access_replacement (racc));
}

/* Return true if REF has a COMPONENT_REF with a bit-field field declaration
   somewhere in it.  */

static inline bool
contains_bitfld_comp_ref_p (const_tree ref)
{
  while (handled_component_p (ref))
    {
      if (TREE_CODE (ref) == COMPONENT_REF
          && DECL_BIT_FIELD (TREE_OPERAND (ref, 1)))
        return true;
      ref = TREE_OPERAND (ref, 0);
    }

  return false;
}

/* Return true if REF has an VIEW_CONVERT_EXPR or a COMPONENT_REF with a
   bit-field field declaration somewhere in it.  */

static inline bool
contains_vce_or_bfcref_p (const_tree ref)
{
  while (handled_component_p (ref))
    {
      if (TREE_CODE (ref) == VIEW_CONVERT_EXPR
	  || (TREE_CODE (ref) == COMPONENT_REF
	      && DECL_BIT_FIELD (TREE_OPERAND (ref, 1))))
	return true;
      ref = TREE_OPERAND (ref, 0);
    }

  return false;
}

/* Examine both sides of the assignment statement pointed to by STMT, replace
   them with a scalare replacement if there is one and generate copying of
   replacements if scalarized aggregates have been used in the assignment.  GSI
   is used to hold generated statements for type conversions and subtree
   copying.  */

static enum assignment_mod_result
sra_modify_assign (gimple *stmt, gimple_stmt_iterator *gsi)
{
  struct access *lacc, *racc;
  tree lhs, rhs;
  bool modify_this_stmt = false;
  bool force_gimple_rhs = false;
  location_t loc;
  gimple_stmt_iterator orig_gsi = *gsi;

  if (!gimple_assign_single_p (*stmt))
    return SRA_AM_NONE;
  lhs = gimple_assign_lhs (*stmt);
  rhs = gimple_assign_rhs1 (*stmt);

  if (TREE_CODE (rhs) == CONSTRUCTOR)
    return sra_modify_constructor_assign (stmt, gsi);

  if (TREE_CODE (rhs) == REALPART_EXPR || TREE_CODE (lhs) == REALPART_EXPR
      || TREE_CODE (rhs) == IMAGPART_EXPR || TREE_CODE (lhs) == IMAGPART_EXPR
      || TREE_CODE (rhs) == BIT_FIELD_REF || TREE_CODE (lhs) == BIT_FIELD_REF)
    {
      modify_this_stmt = sra_modify_expr (gimple_assign_rhs1_ptr (*stmt),
					  gsi, false);
      modify_this_stmt |= sra_modify_expr (gimple_assign_lhs_ptr (*stmt),
					   gsi, true);
      return modify_this_stmt ? SRA_AM_MODIFIED : SRA_AM_NONE;
    }

  lacc = get_access_for_expr (lhs);
  racc = get_access_for_expr (rhs);
  if (!lacc && !racc)
    return SRA_AM_NONE;

  loc = gimple_location (*stmt);
  if (lacc && lacc->grp_to_be_replaced)
    {
      lhs = get_access_replacement (lacc);
      gimple_assign_set_lhs (*stmt, lhs);
      modify_this_stmt = true;
      if (lacc->grp_partial_lhs)
	force_gimple_rhs = true;
      sra_stats.exprs++;
    }

  if (racc && racc->grp_to_be_replaced)
    {
      rhs = get_access_replacement (racc);
      modify_this_stmt = true;
      if (racc->grp_partial_lhs)
	force_gimple_rhs = true;
      sra_stats.exprs++;
    }
  else if (racc
	   && !racc->grp_unscalarized_data
	   && TREE_CODE (lhs) == SSA_NAME
	   && !access_has_replacements_p (racc))
    {
      rhs = get_repl_default_def_ssa_name (racc);
      modify_this_stmt = true;
      sra_stats.exprs++;
    }

  if (modify_this_stmt)
    {
      if (!useless_type_conversion_p (TREE_TYPE (lhs), TREE_TYPE (rhs)))
	{
	  /* If we can avoid creating a VIEW_CONVERT_EXPR do so.
	     ???  This should move to fold_stmt which we simply should
	     call after building a VIEW_CONVERT_EXPR here.  */
	  if (AGGREGATE_TYPE_P (TREE_TYPE (lhs))
	      && !contains_bitfld_comp_ref_p (lhs)
	      && !access_has_children_p (lacc))
	    {
	      lhs = build_ref_for_model (loc, lhs, 0, racc, gsi, false);
	      gimple_assign_set_lhs (*stmt, lhs);
	    }
	  else if (AGGREGATE_TYPE_P (TREE_TYPE (rhs))
		   && !contains_vce_or_bfcref_p (rhs)
		   && !access_has_children_p (racc))
	    rhs = build_ref_for_model (loc, rhs, 0, lacc, gsi, false);

	  if (!useless_type_conversion_p (TREE_TYPE (lhs), TREE_TYPE (rhs)))
	    {
	      rhs = fold_build1_loc (loc, VIEW_CONVERT_EXPR, TREE_TYPE (lhs),
				     rhs);
	      if (is_gimple_reg_type (TREE_TYPE (lhs))
		  && TREE_CODE (lhs) != SSA_NAME)
		force_gimple_rhs = true;
	    }
	}
    }

  /* From this point on, the function deals with assignments in between
     aggregates when at least one has scalar reductions of some of its
     components.  There are three possible scenarios: Both the LHS and RHS have
     to-be-scalarized components, 2) only the RHS has or 3) only the LHS has.

     In the first case, we would like to load the LHS components from RHS
     components whenever possible.  If that is not possible, we would like to
     read it directly from the RHS (after updating it by storing in it its own
     components).  If there are some necessary unscalarized data in the LHS,
     those will be loaded by the original assignment too.  If neither of these
     cases happen, the original statement can be removed.  Most of this is done
     by load_assign_lhs_subreplacements.

     In the second case, we would like to store all RHS scalarized components
     directly into LHS and if they cover the aggregate completely, remove the
     statement too.  In the third case, we want the LHS components to be loaded
     directly from the RHS (DSE will remove the original statement if it
     becomes redundant).

     This is a bit complex but manageable when types match and when unions do
     not cause confusion in a way that we cannot really load a component of LHS
     from the RHS or vice versa (the access representing this level can have
     subaccesses that are accessible only through a different union field at a
     higher level - different from the one used in the examined expression).
     Unions are fun.

     Therefore, I specially handle a fourth case, happening when there is a
     specific type cast or it is impossible to locate a scalarized subaccess on
     the other side of the expression.  If that happens, I simply "refresh" the
     RHS by storing in it is scalarized components leave the original statement
     there to do the copying and then load the scalar replacements of the LHS.
     This is what the first branch does.  */

  if (modify_this_stmt
      || gimple_has_volatile_ops (*stmt)
      || contains_vce_or_bfcref_p (rhs)
      || contains_vce_or_bfcref_p (lhs))
    {
      if (access_has_children_p (racc))
	generate_subtree_copies (racc->first_child, racc->base, 0, 0, 0,
				 gsi, false, false, loc);
      if (access_has_children_p (lacc))
	generate_subtree_copies (lacc->first_child, lacc->base, 0, 0, 0,
				 gsi, true, true, loc);
      sra_stats.separate_lhs_rhs_handling++;

      /* This gimplification must be done after generate_subtree_copies,
	 lest we insert the subtree copies in the middle of the gimplified
	 sequence.  */
      if (force_gimple_rhs)
	rhs = force_gimple_operand_gsi (&orig_gsi, rhs, true, NULL_TREE,
					true, GSI_SAME_STMT);
      if (gimple_assign_rhs1 (*stmt) != rhs)
	{
	  modify_this_stmt = true;
	  gimple_assign_set_rhs_from_tree (&orig_gsi, rhs);
	  gcc_assert (*stmt == gsi_stmt (orig_gsi));
	}

      return modify_this_stmt ? SRA_AM_MODIFIED : SRA_AM_NONE;
    }
  else
    {
      if (access_has_children_p (lacc)
	  && access_has_children_p (racc)
	  /* When an access represents an unscalarizable region, it usually
	     represents accesses with variable offset and thus must not be used
	     to generate new memory accesses.  */
	  && !lacc->grp_unscalarizable_region
	  && !racc->grp_unscalarizable_region)
	{
	  gimple_stmt_iterator orig_gsi = *gsi;
	  enum unscalarized_data_handling refreshed;

	  if (lacc->grp_read && !lacc->grp_covered)
	    refreshed = handle_unscalarized_data_in_subtree (racc, gsi);
	  else
	    refreshed = SRA_UDH_NONE;

	  load_assign_lhs_subreplacements (lacc, racc, lacc->offset,
					   &orig_gsi, gsi, &refreshed);
	  if (refreshed != SRA_UDH_RIGHT)
	    {
	      gsi_next (gsi);
	      unlink_stmt_vdef (*stmt);
	      gsi_remove (&orig_gsi, true);
	      release_defs (*stmt);
	      sra_stats.deleted++;
	      return SRA_AM_REMOVED;
	    }
	}
      else
	{
	  if (access_has_children_p (racc)
	      && !racc->grp_unscalarized_data)
	    {
	      if (dump_file)
		{
		  fprintf (dump_file, "Removing load: ");
		  print_gimple_stmt (dump_file, *stmt, 0, 0);
		}
	      generate_subtree_copies (racc->first_child, lhs,
				       racc->offset, 0, 0, gsi,
				       false, false, loc);
	      gcc_assert (*stmt == gsi_stmt (*gsi));
	      unlink_stmt_vdef (*stmt);
	      gsi_remove (gsi, true);
	      release_defs (*stmt);
	      sra_stats.deleted++;
	      return SRA_AM_REMOVED;
	    }
	  /* Restore the aggregate RHS from its components so the
	     prevailing aggregate copy does the right thing.  */
	  if (access_has_children_p (racc))
	    generate_subtree_copies (racc->first_child, racc->base, 0, 0, 0,
				     gsi, false, false, loc);
	  /* Re-load the components of the aggregate copy destination.
	     But use the RHS aggregate to load from to expose more
	     optimization opportunities.  */
	  if (access_has_children_p (lacc))
	    generate_subtree_copies (lacc->first_child, rhs, lacc->offset,
				     0, 0, gsi, true, true, loc);
	}

      return SRA_AM_NONE;
    }
}

/* Traverse the function body and all modifications as decided in
   analyze_all_variable_accesses.  Return true iff the CFG has been
   changed.  */

static bool
sra_modify_function_body (void)
{
  bool cfg_changed = false;
  basic_block bb;

  FOR_EACH_BB (bb)
    {
      gimple_stmt_iterator gsi = gsi_start_bb (bb);
      while (!gsi_end_p (gsi))
	{
	  gimple stmt = gsi_stmt (gsi);
	  enum assignment_mod_result assign_result;
	  bool modified = false, deleted = false;
	  tree *t;
	  unsigned i;

	  switch (gimple_code (stmt))
	    {
	    case GIMPLE_RETURN:
	      t = gimple_return_retval_ptr (stmt);
	      if (*t != NULL_TREE)
		modified |= sra_modify_expr (t, &gsi, false);
	      break;

	    case GIMPLE_ASSIGN:
	      assign_result = sra_modify_assign (&stmt, &gsi);
	      modified |= assign_result == SRA_AM_MODIFIED;
	      deleted = assign_result == SRA_AM_REMOVED;
	      break;

	    case GIMPLE_CALL:
	      /* Operands must be processed before the lhs.  */
	      for (i = 0; i < gimple_call_num_args (stmt); i++)
		{
		  t = gimple_call_arg_ptr (stmt, i);
		  modified |= sra_modify_expr (t, &gsi, false);
		}

	      if (gimple_call_lhs (stmt))
		{
		  t = gimple_call_lhs_ptr (stmt);
		  modified |= sra_modify_expr (t, &gsi, true);
		}
	      break;

	    case GIMPLE_ASM:
	      for (i = 0; i < gimple_asm_ninputs (stmt); i++)
		{
		  t = &TREE_VALUE (gimple_asm_input_op (stmt, i));
		  modified |= sra_modify_expr (t, &gsi, false);
		}
	      for (i = 0; i < gimple_asm_noutputs (stmt); i++)
		{
		  t = &TREE_VALUE (gimple_asm_output_op (stmt, i));
		  modified |= sra_modify_expr (t, &gsi, true);
		}
	      break;

	    default:
	      break;
	    }

	  if (modified)
	    {
	      update_stmt (stmt);
	      if (maybe_clean_eh_stmt (stmt)
		  && gimple_purge_dead_eh_edges (gimple_bb (stmt)))
		cfg_changed = true;
	    }
	  if (!deleted)
	    gsi_next (&gsi);
	}
    }

  return cfg_changed;
}

/* Generate statements initializing scalar replacements of parts of function
   parameters.  */

static void
initialize_parameter_reductions (void)
{
  gimple_stmt_iterator gsi;
  gimple_seq seq = NULL;
  tree parm;

  gsi = gsi_start (seq);
  for (parm = DECL_ARGUMENTS (current_function_decl);
       parm;
       parm = DECL_CHAIN (parm))
    {
      VEC (access_p, heap) *access_vec;
      struct access *access;

      if (!bitmap_bit_p (candidate_bitmap, DECL_UID (parm)))
	continue;
      access_vec = get_base_access_vector (parm);
      if (!access_vec)
	continue;

      for (access = VEC_index (access_p, access_vec, 0);
	   access;
	   access = access->next_grp)
	generate_subtree_copies (access, parm, 0, 0, 0, &gsi, true, true,
				 EXPR_LOCATION (parm));
    }

  seq = gsi_seq (gsi);
  if (seq)
    gsi_insert_seq_on_edge_immediate (single_succ_edge (ENTRY_BLOCK_PTR), seq);
}

/* The "main" function of intraprocedural SRA passes.  Runs the analysis and if
   it reveals there are components of some aggregates to be scalarized, it runs
   the required transformations.  */
static unsigned int
perform_intra_sra (void)
{
  int ret = 0;
  sra_initialize ();

  if (!find_var_candidates ())
    goto out;

  if (!scan_function ())
    goto out;

  if (!analyze_all_variable_accesses ())
    goto out;

  if (sra_modify_function_body ())
    ret = TODO_update_ssa | TODO_cleanup_cfg;
  else
    ret = TODO_update_ssa;
  initialize_parameter_reductions ();

  statistics_counter_event (cfun, "Scalar replacements created",
			    sra_stats.replacements);
  statistics_counter_event (cfun, "Modified expressions", sra_stats.exprs);
  statistics_counter_event (cfun, "Subtree copy stmts",
			    sra_stats.subtree_copies);
  statistics_counter_event (cfun, "Subreplacement stmts",
			    sra_stats.subreplacements);
  statistics_counter_event (cfun, "Deleted stmts", sra_stats.deleted);
  statistics_counter_event (cfun, "Separate LHS and RHS handling",
			    sra_stats.separate_lhs_rhs_handling);

 out:
  sra_deinitialize ();
  return ret;
}

/* Perform early intraprocedural SRA.  */
static unsigned int
early_intra_sra (void)
{
  sra_mode = SRA_MODE_EARLY_INTRA;
  return perform_intra_sra ();
}

/* Perform "late" intraprocedural SRA.  */
static unsigned int
late_intra_sra (void)
{
  sra_mode = SRA_MODE_INTRA;
  return perform_intra_sra ();
}


static bool
gate_intra_sra (void)
{
  return flag_tree_sra != 0 && dbg_cnt (tree_sra);
}


struct gimple_opt_pass pass_sra_early =
{
 {
  GIMPLE_PASS,
  "esra",	 			/* name */
  gate_intra_sra,			/* gate */
  early_intra_sra,			/* execute */
  NULL,					/* sub */
  NULL,					/* next */
  0,					/* static_pass_number */
  TV_TREE_SRA,				/* tv_id */
  PROP_cfg | PROP_ssa,                  /* properties_required */
  0,					/* properties_provided */
  0,					/* properties_destroyed */
  0,					/* todo_flags_start */
  TODO_update_ssa
  | TODO_ggc_collect
  | TODO_verify_ssa			/* todo_flags_finish */
 }
};

struct gimple_opt_pass pass_sra =
{
 {
  GIMPLE_PASS,
  "sra",	 			/* name */
  gate_intra_sra,			/* gate */
  late_intra_sra,			/* execute */
  NULL,					/* sub */
  NULL,					/* next */
  0,					/* static_pass_number */
  TV_TREE_SRA,				/* tv_id */
  PROP_cfg | PROP_ssa,                  /* properties_required */
  0,					/* properties_provided */
  0,					/* properties_destroyed */
  TODO_update_address_taken,		/* todo_flags_start */
  TODO_update_ssa
  | TODO_ggc_collect
  | TODO_verify_ssa			/* todo_flags_finish */
 }
};


/* Return true iff PARM (which must be a parm_decl) is an unused scalar
   parameter.  */

static bool
is_unused_scalar_param (tree parm)
{
  tree name;
  return (is_gimple_reg (parm)
	  && (!(name = ssa_default_def (cfun, parm))
	      || has_zero_uses (name)));
}

/* Scan immediate uses of a default definition SSA name of a parameter PARM and
   examine whether there are any direct or otherwise infeasible ones.  If so,
   return true, otherwise return false.  PARM must be a gimple register with a
   non-NULL default definition.  */

static bool
ptr_parm_has_direct_uses (tree parm)
{
  imm_use_iterator ui;
  gimple stmt;
  tree name = ssa_default_def (cfun, parm);
  bool ret = false;

  FOR_EACH_IMM_USE_STMT (stmt, ui, name)
    {
      int uses_ok = 0;
      use_operand_p use_p;

      if (is_gimple_debug (stmt))
	continue;

      /* Valid uses include dereferences on the lhs and the rhs.  */
      if (gimple_has_lhs (stmt))
	{
	  tree lhs = gimple_get_lhs (stmt);
	  while (handled_component_p (lhs))
	    lhs = TREE_OPERAND (lhs, 0);
	  if (TREE_CODE (lhs) == MEM_REF
	      && TREE_OPERAND (lhs, 0) == name
	      && integer_zerop (TREE_OPERAND (lhs, 1))
	      && types_compatible_p (TREE_TYPE (lhs),
				     TREE_TYPE (TREE_TYPE (name)))
	      && !TREE_THIS_VOLATILE (lhs))
	    uses_ok++;
	}
      if (gimple_assign_single_p (stmt))
	{
	  tree rhs = gimple_assign_rhs1 (stmt);
	  while (handled_component_p (rhs))
	    rhs = TREE_OPERAND (rhs, 0);
	  if (TREE_CODE (rhs) == MEM_REF
	      && TREE_OPERAND (rhs, 0) == name
	      && integer_zerop (TREE_OPERAND (rhs, 1))
	      && types_compatible_p (TREE_TYPE (rhs),
				     TREE_TYPE (TREE_TYPE (name)))
	      && !TREE_THIS_VOLATILE (rhs))
	    uses_ok++;
	}
      else if (is_gimple_call (stmt))
	{
	  unsigned i;
	  for (i = 0; i < gimple_call_num_args (stmt); ++i)
	    {
	      tree arg = gimple_call_arg (stmt, i);
	      while (handled_component_p (arg))
		arg = TREE_OPERAND (arg, 0);
	      if (TREE_CODE (arg) == MEM_REF
		  && TREE_OPERAND (arg, 0) == name
		  && integer_zerop (TREE_OPERAND (arg, 1))
		  && types_compatible_p (TREE_TYPE (arg),
					 TREE_TYPE (TREE_TYPE (name)))
		  && !TREE_THIS_VOLATILE (arg))
		uses_ok++;
	    }
	}

      /* If the number of valid uses does not match the number of
         uses in this stmt there is an unhandled use.  */
      FOR_EACH_IMM_USE_ON_STMT (use_p, ui)
	--uses_ok;

      if (uses_ok != 0)
	ret = true;

      if (ret)
	BREAK_FROM_IMM_USE_STMT (ui);
    }

  return ret;
}

/* Identify candidates for reduction for IPA-SRA based on their type and mark
   them in candidate_bitmap.  Note that these do not necessarily include
   parameter which are unused and thus can be removed.  Return true iff any
   such candidate has been found.  */

static bool
find_param_candidates (void)
{
  tree parm;
  int count = 0;
  bool ret = false;
  const char *msg;

  for (parm = DECL_ARGUMENTS (current_function_decl);
       parm;
       parm = DECL_CHAIN (parm))
    {
      tree type = TREE_TYPE (parm);
      void **slot;

      count++;

      if (TREE_THIS_VOLATILE (parm)
	  || TREE_ADDRESSABLE (parm)
	  || (!is_gimple_reg_type (type) && is_va_list_type (type)))
	continue;

      if (is_unused_scalar_param (parm))
	{
	  ret = true;
	  continue;
	}

      if (POINTER_TYPE_P (type))
	{
	  type = TREE_TYPE (type);

	  if (TREE_CODE (type) == FUNCTION_TYPE
	      || TYPE_VOLATILE (type)
	      || (TREE_CODE (type) == ARRAY_TYPE
		  && TYPE_NONALIASED_COMPONENT (type))
	      || !is_gimple_reg (parm)
	      || is_va_list_type (type)
	      || ptr_parm_has_direct_uses (parm))
	    continue;
	}
      else if (!AGGREGATE_TYPE_P (type))
	continue;

      if (!COMPLETE_TYPE_P (type)
	  || !host_integerp (TYPE_SIZE (type), 1)
          || tree_low_cst (TYPE_SIZE (type), 1) == 0
	  || (AGGREGATE_TYPE_P (type)
	      && type_internals_preclude_sra_p (type, &msg)))
	continue;

      bitmap_set_bit (candidate_bitmap, DECL_UID (parm));
      slot = htab_find_slot_with_hash (candidates, parm,
				       DECL_UID (parm), INSERT);
      *slot = (void *) parm;

      ret = true;
      if (dump_file && (dump_flags & TDF_DETAILS))
	{
	  fprintf (dump_file, "Candidate (%d): ", DECL_UID (parm));
	  print_generic_expr (dump_file, parm, 0);
	  fprintf (dump_file, "\n");
	}
    }

  func_param_count = count;
  return ret;
}

/* Callback of walk_aliased_vdefs, marks the access passed as DATA as
   maybe_modified. */

static bool
mark_maybe_modified (ao_ref *ao ATTRIBUTE_UNUSED, tree vdef ATTRIBUTE_UNUSED,
		     void *data)
{
  struct access *repr = (struct access *) data;

  repr->grp_maybe_modified = 1;
  return true;
}

/* Analyze what representatives (in linked lists accessible from
   REPRESENTATIVES) can be modified by side effects of statements in the
   current function.  */

static void
analyze_modified_params (VEC (access_p, heap) *representatives)
{
  int i;

  for (i = 0; i < func_param_count; i++)
    {
      struct access *repr;

      for (repr = VEC_index (access_p, representatives, i);
	   repr;
	   repr = repr->next_grp)
	{
	  struct access *access;
	  bitmap visited;
	  ao_ref ar;

	  if (no_accesses_p (repr))
	    continue;
	  if (!POINTER_TYPE_P (TREE_TYPE (repr->base))
	      || repr->grp_maybe_modified)
	    continue;

	  ao_ref_init (&ar, repr->expr);
	  visited = BITMAP_ALLOC (NULL);
	  for (access = repr; access; access = access->next_sibling)
	    {
	      /* All accesses are read ones, otherwise grp_maybe_modified would
		 be trivially set.  */
	      walk_aliased_vdefs (&ar, gimple_vuse (access->stmt),
				  mark_maybe_modified, repr, &visited);
	      if (repr->grp_maybe_modified)
		break;
	    }
	  BITMAP_FREE (visited);
	}
    }
}

/* Propagate distances in bb_dereferences in the opposite direction than the
   control flow edges, in each step storing the maximum of the current value
   and the minimum of all successors.  These steps are repeated until the table
   stabilizes.  Note that BBs which might terminate the functions (according to
   final_bbs bitmap) never updated in this way.  */

static void
propagate_dereference_distances (void)
{
  VEC (basic_block, heap) *queue;
  basic_block bb;

  queue = VEC_alloc (basic_block, heap, last_basic_block_for_function (cfun));
  VEC_quick_push (basic_block, queue, ENTRY_BLOCK_PTR);
  FOR_EACH_BB (bb)
    {
      VEC_quick_push (basic_block, queue, bb);
      bb->aux = bb;
    }

  while (!VEC_empty (basic_block, queue))
    {
      edge_iterator ei;
      edge e;
      bool change = false;
      int i;

      bb = VEC_pop (basic_block, queue);
      bb->aux = NULL;

      if (bitmap_bit_p (final_bbs, bb->index))
	continue;

      for (i = 0; i < func_param_count; i++)
	{
	  int idx = bb->index * func_param_count + i;
	  bool first = true;
	  HOST_WIDE_INT inh = 0;

	  FOR_EACH_EDGE (e, ei, bb->succs)
	  {
	    int succ_idx = e->dest->index * func_param_count + i;

	    if (e->src == EXIT_BLOCK_PTR)
	      continue;

	    if (first)
	      {
		first = false;
		inh = bb_dereferences [succ_idx];
	      }
	    else if (bb_dereferences [succ_idx] < inh)
	      inh = bb_dereferences [succ_idx];
	  }

	  if (!first && bb_dereferences[idx] < inh)
	    {
	      bb_dereferences[idx] = inh;
	      change = true;
	    }
	}

      if (change && !bitmap_bit_p (final_bbs, bb->index))
	FOR_EACH_EDGE (e, ei, bb->preds)
	  {
	    if (e->src->aux)
	      continue;

	    e->src->aux = e->src;
	    VEC_quick_push (basic_block, queue, e->src);
	  }
    }

  VEC_free (basic_block, heap, queue);
}

/* Dump a dereferences TABLE with heading STR to file F.  */

static void
dump_dereferences_table (FILE *f, const char *str, HOST_WIDE_INT *table)
{
  basic_block bb;

  fprintf (dump_file, str);
  FOR_BB_BETWEEN (bb, ENTRY_BLOCK_PTR, EXIT_BLOCK_PTR, next_bb)
    {
      fprintf (f, "%4i  %i   ", bb->index, bitmap_bit_p (final_bbs, bb->index));
      if (bb != EXIT_BLOCK_PTR)
	{
	  int i;
	  for (i = 0; i < func_param_count; i++)
	    {
	      int idx = bb->index * func_param_count + i;
	      fprintf (f, " %4" HOST_WIDE_INT_PRINT "d", table[idx]);
	    }
	}
      fprintf (f, "\n");
    }
  fprintf (dump_file, "\n");
}

/* Determine what (parts of) parameters passed by reference that are not
   assigned to are not certainly dereferenced in this function and thus the
   dereferencing cannot be safely moved to the caller without potentially
   introducing a segfault.  Mark such REPRESENTATIVES as
   grp_not_necessarilly_dereferenced.

   The dereferenced maximum "distance," i.e. the offset + size of the accessed
   part is calculated rather than simple booleans are calculated for each
   pointer parameter to handle cases when only a fraction of the whole
   aggregate is allocated (see testsuite/gcc.c-torture/execute/ipa-sra-2.c for
   an example).

   The maximum dereference distances for each pointer parameter and BB are
   already stored in bb_dereference.  This routine simply propagates these
   values upwards by propagate_dereference_distances and then compares the
   distances of individual parameters in the ENTRY BB to the equivalent
   distances of each representative of a (fraction of a) parameter.  */

static void
analyze_caller_dereference_legality (VEC (access_p, heap) *representatives)
{
  int i;

  if (dump_file && (dump_flags & TDF_DETAILS))
    dump_dereferences_table (dump_file,
			     "Dereference table before propagation:\n",
			     bb_dereferences);

  propagate_dereference_distances ();

  if (dump_file && (dump_flags & TDF_DETAILS))
    dump_dereferences_table (dump_file,
			     "Dereference table after propagation:\n",
			     bb_dereferences);

  for (i = 0; i < func_param_count; i++)
    {
      struct access *repr = VEC_index (access_p, representatives, i);
      int idx = ENTRY_BLOCK_PTR->index * func_param_count + i;

      if (!repr || no_accesses_p (repr))
	continue;

      do
	{
	  if ((repr->offset + repr->size) > bb_dereferences[idx])
	    repr->grp_not_necessarilly_dereferenced = 1;
	  repr = repr->next_grp;
	}
      while (repr);
    }
}

/* Return the representative access for the parameter declaration PARM if it is
   a scalar passed by reference which is not written to and the pointer value
   is not used directly.  Thus, if it is legal to dereference it in the caller
   and we can rule out modifications through aliases, such parameter should be
   turned into one passed by value.  Return NULL otherwise.  */

static struct access *
unmodified_by_ref_scalar_representative (tree parm)
{
  int i, access_count;
  struct access *repr;
  VEC (access_p, heap) *access_vec;

  access_vec = get_base_access_vector (parm);
  gcc_assert (access_vec);
  repr = VEC_index (access_p, access_vec, 0);
  if (repr->write)
    return NULL;
  repr->group_representative = repr;

  access_count = VEC_length (access_p, access_vec);
  for (i = 1; i < access_count; i++)
    {
      struct access *access = VEC_index (access_p, access_vec, i);
      if (access->write)
	return NULL;
      access->group_representative = repr;
      access->next_sibling = repr->next_sibling;
      repr->next_sibling = access;
    }

  repr->grp_read = 1;
  repr->grp_scalar_ptr = 1;
  return repr;
}

/* Return true iff this access precludes IPA-SRA of the parameter it is
   associated with. */

static bool
access_precludes_ipa_sra_p (struct access *access)
{
  /* Avoid issues such as the second simple testcase in PR 42025.  The problem
     is incompatible assign in a call statement (and possibly even in asm
     statements).  This can be relaxed by using a new temporary but only for
     non-TREE_ADDRESSABLE types and is probably not worth the complexity. (In
     intraprocedural SRA we deal with this by keeping the old aggregate around,
     something we cannot do in IPA-SRA.)  */
  if (access->write
      && (is_gimple_call (access->stmt)
	  || gimple_code (access->stmt) == GIMPLE_ASM))
    return true;

  return false;
}


/* Sort collected accesses for parameter PARM, identify representatives for
   each accessed region and link them together.  Return NULL if there are
   different but overlapping accesses, return the special ptr value meaning
   there are no accesses for this parameter if that is the case and return the
   first representative otherwise.  Set *RO_GRP if there is a group of accesses
   with only read (i.e. no write) accesses.  */

static struct access *
splice_param_accesses (tree parm, bool *ro_grp)
{
  int i, j, access_count, group_count;
  int agg_size, total_size = 0;
  struct access *access, *res, **prev_acc_ptr = &res;
  VEC (access_p, heap) *access_vec;

  access_vec = get_base_access_vector (parm);
  if (!access_vec)
    return &no_accesses_representant;
  access_count = VEC_length (access_p, access_vec);

  VEC_qsort (access_p, access_vec, compare_access_positions);

  i = 0;
  total_size = 0;
  group_count = 0;
  while (i < access_count)
    {
      bool modification;
      tree a1_alias_type;
      access = VEC_index (access_p, access_vec, i);
      modification = access->write;
      if (access_precludes_ipa_sra_p (access))
	return NULL;
      a1_alias_type = reference_alias_ptr_type (access->expr);

      /* Access is about to become group representative unless we find some
	 nasty overlap which would preclude us from breaking this parameter
	 apart. */

      j = i + 1;
      while (j < access_count)
	{
	  struct access *ac2 = VEC_index (access_p, access_vec, j);
	  if (ac2->offset != access->offset)
	    {
	      /* All or nothing law for parameters. */
	      if (access->offset + access->size > ac2->offset)
		return NULL;
	      else
		break;
	    }
	  else if (ac2->size != access->size)
	    return NULL;

	  if (access_precludes_ipa_sra_p (ac2)
	      || (ac2->type != access->type
		  && (TREE_ADDRESSABLE (ac2->type)
		      || TREE_ADDRESSABLE (access->type)))
	      || (reference_alias_ptr_type (ac2->expr) != a1_alias_type))
	    return NULL;

	  modification |= ac2->write;
	  ac2->group_representative = access;
	  ac2->next_sibling = access->next_sibling;
	  access->next_sibling = ac2;
	  j++;
	}

      group_count++;
      access->grp_maybe_modified = modification;
      if (!modification)
	*ro_grp = true;
      *prev_acc_ptr = access;
      prev_acc_ptr = &access->next_grp;
      total_size += access->size;
      i = j;
    }

  if (POINTER_TYPE_P (TREE_TYPE (parm)))
    agg_size = tree_low_cst (TYPE_SIZE (TREE_TYPE (TREE_TYPE (parm))), 1);
  else
    agg_size = tree_low_cst (TYPE_SIZE (TREE_TYPE (parm)), 1);
  if (total_size >= agg_size)
    return NULL;

  gcc_assert (group_count > 0);
  return res;
}

/* Decide whether parameters with representative accesses given by REPR should
   be reduced into components.  */

static int
decide_one_param_reduction (struct access *repr)
{
  int total_size, cur_parm_size, agg_size, new_param_count, parm_size_limit;
  bool by_ref;
  tree parm;

  parm = repr->base;
  cur_parm_size = tree_low_cst (TYPE_SIZE (TREE_TYPE (parm)), 1);
  gcc_assert (cur_parm_size > 0);

  if (POINTER_TYPE_P (TREE_TYPE (parm)))
    {
      by_ref = true;
      agg_size = tree_low_cst (TYPE_SIZE (TREE_TYPE (TREE_TYPE (parm))), 1);
    }
  else
    {
      by_ref = false;
      agg_size = cur_parm_size;
    }

  if (dump_file)
    {
      struct access *acc;
      fprintf (dump_file, "Evaluating PARAM group sizes for ");
      print_generic_expr (dump_file, parm, 0);
      fprintf (dump_file, " (UID: %u): \n", DECL_UID (parm));
      for (acc = repr; acc; acc = acc->next_grp)
	dump_access (dump_file, acc, true);
    }

  total_size = 0;
  new_param_count = 0;

  for (; repr; repr = repr->next_grp)
    {
      gcc_assert (parm == repr->base);

      /* Taking the address of a non-addressable field is verboten.  */
      if (by_ref && repr->non_addressable)
	return 0;

      /* Do not decompose a non-BLKmode param in a way that would
         create BLKmode params.  Especially for by-reference passing
	 (thus, pointer-type param) this is hardly worthwhile.  */
      if (DECL_MODE (parm) != BLKmode
	  && TYPE_MODE (repr->type) == BLKmode)
	return 0;

      if (!by_ref || (!repr->grp_maybe_modified
		      && !repr->grp_not_necessarilly_dereferenced))
	total_size += repr->size;
      else
	total_size += cur_parm_size;

      new_param_count++;
    }

  gcc_assert (new_param_count > 0);

  if (optimize_function_for_size_p (cfun))
    parm_size_limit = cur_parm_size;
  else
    parm_size_limit = (PARAM_VALUE (PARAM_IPA_SRA_PTR_GROWTH_FACTOR)
                       * cur_parm_size);

  if (total_size < agg_size
      && total_size <= parm_size_limit)
    {
      if (dump_file)
	fprintf (dump_file, "    ....will be split into %i components\n",
		 new_param_count);
      return new_param_count;
    }
  else
    return 0;
}

/* The order of the following enums is important, we need to do extra work for
   UNUSED_PARAMS, BY_VAL_ACCESSES and UNMODIF_BY_REF_ACCESSES.  */
enum ipa_splicing_result { NO_GOOD_ACCESS, UNUSED_PARAMS, BY_VAL_ACCESSES,
			  MODIF_BY_REF_ACCESSES, UNMODIF_BY_REF_ACCESSES };

/* Identify representatives of all accesses to all candidate parameters for
   IPA-SRA.  Return result based on what representatives have been found. */

static enum ipa_splicing_result
splice_all_param_accesses (VEC (access_p, heap) **representatives)
{
  enum ipa_splicing_result result = NO_GOOD_ACCESS;
  tree parm;
  struct access *repr;

  *representatives = VEC_alloc (access_p, heap, func_param_count);

  for (parm = DECL_ARGUMENTS (current_function_decl);
       parm;
       parm = DECL_CHAIN (parm))
    {
      if (is_unused_scalar_param (parm))
	{
	  VEC_quick_push (access_p, *representatives,
			  &no_accesses_representant);
	  if (result == NO_GOOD_ACCESS)
	    result = UNUSED_PARAMS;
	}
      else if (POINTER_TYPE_P (TREE_TYPE (parm))
	       && is_gimple_reg_type (TREE_TYPE (TREE_TYPE (parm)))
	       && bitmap_bit_p (candidate_bitmap, DECL_UID (parm)))
	{
	  repr = unmodified_by_ref_scalar_representative (parm);
	  VEC_quick_push (access_p, *representatives, repr);
	  if (repr)
	    result = UNMODIF_BY_REF_ACCESSES;
	}
      else if (bitmap_bit_p (candidate_bitmap, DECL_UID (parm)))
	{
	  bool ro_grp = false;
	  repr = splice_param_accesses (parm, &ro_grp);
	  VEC_quick_push (access_p, *representatives, repr);

	  if (repr && !no_accesses_p (repr))
	    {
	      if (POINTER_TYPE_P (TREE_TYPE (parm)))
		{
		  if (ro_grp)
		    result = UNMODIF_BY_REF_ACCESSES;
		  else if (result < MODIF_BY_REF_ACCESSES)
		    result = MODIF_BY_REF_ACCESSES;
		}
	      else if (result < BY_VAL_ACCESSES)
		result = BY_VAL_ACCESSES;
	    }
	  else if (no_accesses_p (repr) && (result == NO_GOOD_ACCESS))
	    result = UNUSED_PARAMS;
	}
      else
	VEC_quick_push (access_p, *representatives, NULL);
    }

  if (result == NO_GOOD_ACCESS)
    {
      VEC_free (access_p, heap, *representatives);
      *representatives = NULL;
      return NO_GOOD_ACCESS;
    }

  return result;
}

/* Return the index of BASE in PARMS.  Abort if it is not found.  */

static inline int
get_param_index (tree base, VEC(tree, heap) *parms)
{
  int i, len;

  len = VEC_length (tree, parms);
  for (i = 0; i < len; i++)
    if (VEC_index (tree, parms, i) == base)
      return i;
  gcc_unreachable ();
}

/* Convert the decisions made at the representative level into compact
   parameter adjustments.  REPRESENTATIVES are pointers to first
   representatives of each param accesses, ADJUSTMENTS_COUNT is the expected
   final number of adjustments.  */

static ipa_parm_adjustment_vec
turn_representatives_into_adjustments (VEC (access_p, heap) *representatives,
				       int adjustments_count)
{
  VEC (tree, heap) *parms;
  ipa_parm_adjustment_vec adjustments;
  tree parm;
  int i;

  gcc_assert (adjustments_count > 0);
  parms = ipa_get_vector_of_formal_parms (current_function_decl);
  adjustments = VEC_alloc (ipa_parm_adjustment_t, heap, adjustments_count);
  parm = DECL_ARGUMENTS (current_function_decl);
  for (i = 0; i < func_param_count; i++, parm = DECL_CHAIN (parm))
    {
      struct access *repr = VEC_index (access_p, representatives, i);

      if (!repr || no_accesses_p (repr))
	{
	  struct ipa_parm_adjustment adj;

	  memset (&adj, 0, sizeof (adj));
	  adj.base_index = get_param_index (parm, parms);
	  adj.base = parm;
	  if (!repr)
	    adj.copy_param = 1;
	  else
	    adj.remove_param = 1;
	  VEC_quick_push (ipa_parm_adjustment_t, adjustments, adj);
	}
      else
	{
	  struct ipa_parm_adjustment adj;
	  int index = get_param_index (parm, parms);

	  for (; repr; repr = repr->next_grp)
	    {
	      memset (&adj, 0, sizeof (adj));
	      gcc_assert (repr->base == parm);
	      adj.base_index = index;
	      adj.base = repr->base;
	      adj.type = repr->type;
	      adj.alias_ptr_type = reference_alias_ptr_type (repr->expr);
	      adj.offset = repr->offset;
	      adj.by_ref = (POINTER_TYPE_P (TREE_TYPE (repr->base))
			    && (repr->grp_maybe_modified
				|| repr->grp_not_necessarilly_dereferenced));
	      VEC_quick_push (ipa_parm_adjustment_t, adjustments, adj);
	    }
	}
    }
  VEC_free (tree, heap, parms);
  return adjustments;
}

/* Analyze the collected accesses and produce a plan what to do with the
   parameters in the form of adjustments, NULL meaning nothing.  */

static ipa_parm_adjustment_vec
analyze_all_param_acesses (void)
{
  enum ipa_splicing_result repr_state;
  bool proceed = false;
  int i, adjustments_count = 0;
  VEC (access_p, heap) *representatives;
  ipa_parm_adjustment_vec adjustments;

  repr_state = splice_all_param_accesses (&representatives);
  if (repr_state == NO_GOOD_ACCESS)
    return NULL;

  /* If there are any parameters passed by reference which are not modified
     directly, we need to check whether they can be modified indirectly.  */
  if (repr_state == UNMODIF_BY_REF_ACCESSES)
    {
      analyze_caller_dereference_legality (representatives);
      analyze_modified_params (representatives);
    }

  for (i = 0; i < func_param_count; i++)
    {
      struct access *repr = VEC_index (access_p, representatives, i);

      if (repr && !no_accesses_p (repr))
	{
	  if (repr->grp_scalar_ptr)
	    {
	      adjustments_count++;
	      if (repr->grp_not_necessarilly_dereferenced
		  || repr->grp_maybe_modified)
		VEC_replace (access_p, representatives, i, NULL);
	      else
		{
		  proceed = true;
		  sra_stats.scalar_by_ref_to_by_val++;
		}
	    }
	  else
	    {
	      int new_components = decide_one_param_reduction (repr);

	      if (new_components == 0)
		{
		  VEC_replace (access_p, representatives, i, NULL);
		  adjustments_count++;
		}
	      else
		{
		  adjustments_count += new_components;
		  sra_stats.aggregate_params_reduced++;
		  sra_stats.param_reductions_created += new_components;
		  proceed = true;
		}
	    }
	}
      else
	{
	  if (no_accesses_p (repr))
	    {
	      proceed = true;
	      sra_stats.deleted_unused_parameters++;
	    }
	  adjustments_count++;
	}
    }

  if (!proceed && dump_file)
    fprintf (dump_file, "NOT proceeding to change params.\n");

  if (proceed)
    adjustments = turn_representatives_into_adjustments (representatives,
							 adjustments_count);
  else
    adjustments = NULL;

  VEC_free (access_p, heap, representatives);
  return adjustments;
}

/* If a parameter replacement identified by ADJ does not yet exist in the form
   of declaration, create it and record it, otherwise return the previously
   created one.  */

static tree
get_replaced_param_substitute (struct ipa_parm_adjustment *adj)
{
  tree repl;
  if (!adj->new_ssa_base)
    {
      char *pretty_name = make_fancy_name (adj->base);

      repl = create_tmp_reg (TREE_TYPE (adj->base), "ISR");
      DECL_NAME (repl) = get_identifier (pretty_name);
      obstack_free (&name_obstack, pretty_name);

      adj->new_ssa_base = repl;
    }
  else
    repl = adj->new_ssa_base;
  return repl;
}

/* Find the first adjustment for a particular parameter BASE in a vector of
   ADJUSTMENTS which is not a copy_param.  Return NULL if there is no such
   adjustment. */

static struct ipa_parm_adjustment *
get_adjustment_for_base (ipa_parm_adjustment_vec adjustments, tree base)
{
  int i, len;

  len = VEC_length (ipa_parm_adjustment_t, adjustments);
  for (i = 0; i < len; i++)
    {
      struct ipa_parm_adjustment *adj;

      adj = &VEC_index (ipa_parm_adjustment_t, adjustments, i);
      if (!adj->copy_param && adj->base == base)
	return adj;
    }

  return NULL;
}

/* If the statement STMT defines an SSA_NAME of a parameter which is to be
   removed because its value is not used, replace the SSA_NAME with a one
   relating to a created VAR_DECL together all of its uses and return true.
   ADJUSTMENTS is a pointer to an adjustments vector.  */

static bool
replace_removed_params_ssa_names (gimple stmt,
				  ipa_parm_adjustment_vec adjustments)
{
  struct ipa_parm_adjustment *adj;
  tree lhs, decl, repl, name;

  if (gimple_code (stmt) == GIMPLE_PHI)
    lhs = gimple_phi_result (stmt);
  else if (is_gimple_assign (stmt))
    lhs = gimple_assign_lhs (stmt);
  else if (is_gimple_call (stmt))
    lhs = gimple_call_lhs (stmt);
  else
    gcc_unreachable ();

  if (TREE_CODE (lhs) != SSA_NAME)
    return false;

  decl = SSA_NAME_VAR (lhs);
  if (decl == NULL_TREE
      || TREE_CODE (decl) != PARM_DECL)
    return false;

  adj = get_adjustment_for_base (adjustments, decl);
  if (!adj)
    return false;

  repl = get_replaced_param_substitute (adj);
  name = make_ssa_name (repl, stmt);

  if (dump_file)
    {
      fprintf (dump_file, "replacing an SSA name of a removed param ");
      print_generic_expr (dump_file, lhs, 0);
      fprintf (dump_file, " with ");
      print_generic_expr (dump_file, name, 0);
      fprintf (dump_file, "\n");
    }

  if (is_gimple_assign (stmt))
    gimple_assign_set_lhs (stmt, name);
  else if (is_gimple_call (stmt))
    gimple_call_set_lhs (stmt, name);
  else
    gimple_phi_set_result (stmt, name);

  replace_uses_by (lhs, name);
  release_ssa_name (lhs);
  return true;
}

/* If the expression *EXPR should be replaced by a reduction of a parameter, do
   so.  ADJUSTMENTS is a pointer to a vector of adjustments.  CONVERT
   specifies whether the function should care about type incompatibility the
   current and new expressions.  If it is false, the function will leave
   incompatibility issues to the caller.  Return true iff the expression
   was modified. */

static bool
sra_ipa_modify_expr (tree *expr, bool convert,
		     ipa_parm_adjustment_vec adjustments)
{
  int i, len;
  struct ipa_parm_adjustment *adj, *cand = NULL;
  HOST_WIDE_INT offset, size, max_size;
  tree base, src;

  len = VEC_length (ipa_parm_adjustment_t, adjustments);

  if (TREE_CODE (*expr) == BIT_FIELD_REF
      || TREE_CODE (*expr) == IMAGPART_EXPR
      || TREE_CODE (*expr) == REALPART_EXPR)
    {
      expr = &TREE_OPERAND (*expr, 0);
      convert = true;
    }

  base = get_ref_base_and_extent (*expr, &offset, &size, &max_size);
  if (!base || size == -1 || max_size == -1)
    return false;

  if (TREE_CODE (base) == MEM_REF)
    {
      offset += mem_ref_offset (base).low * BITS_PER_UNIT;
      base = TREE_OPERAND (base, 0);
    }

  base = get_ssa_base_param (base);
  if (!base || TREE_CODE (base) != PARM_DECL)
    return false;

  for (i = 0; i < len; i++)
    {
      adj = &VEC_index (ipa_parm_adjustment_t, adjustments, i);

      if (adj->base == base &&
	  (adj->offset == offset || adj->remove_param))
	{
	  cand = adj;
	  break;
	}
    }
  if (!cand || cand->copy_param || cand->remove_param)
    return false;

  if (cand->by_ref)
    src = build_simple_mem_ref (cand->reduction);
  else
    src = cand->reduction;

  if (dump_file && (dump_flags & TDF_DETAILS))
    {
      fprintf (dump_file, "About to replace expr ");
      print_generic_expr (dump_file, *expr, 0);
      fprintf (dump_file, " with ");
      print_generic_expr (dump_file, src, 0);
      fprintf (dump_file, "\n");
    }

  if (convert && !useless_type_conversion_p (TREE_TYPE (*expr), cand->type))
    {
      tree vce = build1 (VIEW_CONVERT_EXPR, TREE_TYPE (*expr), src);
      *expr = vce;
    }
  else
    *expr = src;
  return true;
}

/* If the statement pointed to by STMT_PTR contains any expressions that need
   to replaced with a different one as noted by ADJUSTMENTS, do so.  Handle any
   potential type incompatibilities (GSI is used to accommodate conversion
   statements and must point to the statement).  Return true iff the statement
   was modified.  */

static bool
sra_ipa_modify_assign (gimple *stmt_ptr, gimple_stmt_iterator *gsi,
		       ipa_parm_adjustment_vec adjustments)
{
  gimple stmt = *stmt_ptr;
  tree *lhs_p, *rhs_p;
  bool any;

  if (!gimple_assign_single_p (stmt))
    return false;

  rhs_p = gimple_assign_rhs1_ptr (stmt);
  lhs_p = gimple_assign_lhs_ptr (stmt);

  any = sra_ipa_modify_expr (rhs_p, false, adjustments);
  any |= sra_ipa_modify_expr (lhs_p, false, adjustments);
  if (any)
    {
      tree new_rhs = NULL_TREE;

      if (!useless_type_conversion_p (TREE_TYPE (*lhs_p), TREE_TYPE (*rhs_p)))
	{
	  if (TREE_CODE (*rhs_p) == CONSTRUCTOR)
	    {
	      /* V_C_Es of constructors can cause trouble (PR 42714).  */
	      if (is_gimple_reg_type (TREE_TYPE (*lhs_p)))
		*rhs_p = build_zero_cst (TREE_TYPE (*lhs_p));
	      else
		*rhs_p = build_constructor (TREE_TYPE (*lhs_p), 0);
	    }
	  else
	    new_rhs = fold_build1_loc (gimple_location (stmt),
				       VIEW_CONVERT_EXPR, TREE_TYPE (*lhs_p),
				       *rhs_p);
	}
      else if (REFERENCE_CLASS_P (*rhs_p)
	       && is_gimple_reg_type (TREE_TYPE (*lhs_p))
	       && !is_gimple_reg (*lhs_p))
	/* This can happen when an assignment in between two single field
	   structures is turned into an assignment in between two pointers to
	   scalars (PR 42237).  */
	new_rhs = *rhs_p;

      if (new_rhs)
	{
	  tree tmp = force_gimple_operand_gsi (gsi, new_rhs, true, NULL_TREE,
					       true, GSI_SAME_STMT);

	  gimple_assign_set_rhs_from_tree (gsi, tmp);
	}

      return true;
    }

  return false;
}

/* Traverse the function body and all modifications as described in
   ADJUSTMENTS.  Return true iff the CFG has been changed.  */

static bool
ipa_sra_modify_function_body (ipa_parm_adjustment_vec adjustments)
{
  bool cfg_changed = false;
  basic_block bb;

  FOR_EACH_BB (bb)
    {
      gimple_stmt_iterator gsi;

      for (gsi = gsi_start_phis (bb); !gsi_end_p (gsi); gsi_next (&gsi))
	replace_removed_params_ssa_names (gsi_stmt (gsi), adjustments);

      gsi = gsi_start_bb (bb);
      while (!gsi_end_p (gsi))
	{
	  gimple stmt = gsi_stmt (gsi);
	  bool modified = false;
	  tree *t;
	  unsigned i;

	  switch (gimple_code (stmt))
	    {
	    case GIMPLE_RETURN:
	      t = gimple_return_retval_ptr (stmt);
	      if (*t != NULL_TREE)
		modified |= sra_ipa_modify_expr (t, true, adjustments);
	      break;

	    case GIMPLE_ASSIGN:
	      modified |= sra_ipa_modify_assign (&stmt, &gsi, adjustments);
	      modified |= replace_removed_params_ssa_names (stmt, adjustments);
	      break;

	    case GIMPLE_CALL:
	      /* Operands must be processed before the lhs.  */
	      for (i = 0; i < gimple_call_num_args (stmt); i++)
		{
		  t = gimple_call_arg_ptr (stmt, i);
		  modified |= sra_ipa_modify_expr (t, true, adjustments);
		}

	      if (gimple_call_lhs (stmt))
		{
		  t = gimple_call_lhs_ptr (stmt);
		  modified |= sra_ipa_modify_expr (t, false, adjustments);
		  modified |= replace_removed_params_ssa_names (stmt,
								adjustments);
		}
	      break;

	    case GIMPLE_ASM:
	      for (i = 0; i < gimple_asm_ninputs (stmt); i++)
		{
		  t = &TREE_VALUE (gimple_asm_input_op (stmt, i));
		  modified |= sra_ipa_modify_expr (t, true, adjustments);
		}
	      for (i = 0; i < gimple_asm_noutputs (stmt); i++)
		{
		  t = &TREE_VALUE (gimple_asm_output_op (stmt, i));
		  modified |= sra_ipa_modify_expr (t, false, adjustments);
		}
	      break;

	    default:
	      break;
	    }

	  if (modified)
	    {
	      update_stmt (stmt);
	      if (maybe_clean_eh_stmt (stmt)
		  && gimple_purge_dead_eh_edges (gimple_bb (stmt)))
		cfg_changed = true;
	    }
	  gsi_next (&gsi);
	}
    }

  return cfg_changed;
}

/* Call gimple_debug_bind_reset_value on all debug statements describing
   gimple register parameters that are being removed or replaced.  */

static void
sra_ipa_reset_debug_stmts (ipa_parm_adjustment_vec adjustments)
{
  int i, len;
  gimple_stmt_iterator *gsip = NULL, gsi;

  if (MAY_HAVE_DEBUG_STMTS && single_succ_p (ENTRY_BLOCK_PTR))
    {
      gsi = gsi_after_labels (single_succ (ENTRY_BLOCK_PTR));
      gsip = &gsi;
    }
  len = VEC_length (ipa_parm_adjustment_t, adjustments);
  for (i = 0; i < len; i++)
    {
      struct ipa_parm_adjustment *adj;
      imm_use_iterator ui;
      gimple stmt, def_temp;
      tree name, vexpr, copy = NULL_TREE;
      use_operand_p use_p;

      adj = &VEC_index (ipa_parm_adjustment_t, adjustments, i);
      if (adj->copy_param || !is_gimple_reg (adj->base))
	continue;
      name = ssa_default_def (cfun, adj->base);
      vexpr = NULL;
      if (name)
	FOR_EACH_IMM_USE_STMT (stmt, ui, name)
	  {
	    /* All other users must have been removed by
	       ipa_sra_modify_function_body.  */
	    gcc_assert (is_gimple_debug (stmt));
	    if (vexpr == NULL && gsip != NULL)
	      {
		gcc_assert (TREE_CODE (adj->base) == PARM_DECL);
		vexpr = make_node (DEBUG_EXPR_DECL);
		def_temp = gimple_build_debug_source_bind (vexpr, adj->base,
							   NULL);
		DECL_ARTIFICIAL (vexpr) = 1;
		TREE_TYPE (vexpr) = TREE_TYPE (name);
		DECL_MODE (vexpr) = DECL_MODE (adj->base);
		gsi_insert_before (gsip, def_temp, GSI_SAME_STMT);
	      }
	    if (vexpr)
	      {
		FOR_EACH_IMM_USE_ON_STMT (use_p, ui)
		  SET_USE (use_p, vexpr);
	      }
	    else
	      gimple_debug_bind_reset_value (stmt);
	    update_stmt (stmt);
	  }
      /* Create a VAR_DECL for debug info purposes.  */
      if (!DECL_IGNORED_P (adj->base))
	{
	  copy = build_decl (DECL_SOURCE_LOCATION (current_function_decl),
			     VAR_DECL, DECL_NAME (adj->base),
			     TREE_TYPE (adj->base));
	  if (DECL_PT_UID_SET_P (adj->base))
	    SET_DECL_PT_UID (copy, DECL_PT_UID (adj->base));
	  TREE_ADDRESSABLE (copy) = TREE_ADDRESSABLE (adj->base);
	  TREE_READONLY (copy) = TREE_READONLY (adj->base);
	  TREE_THIS_VOLATILE (copy) = TREE_THIS_VOLATILE (adj->base);
	  DECL_GIMPLE_REG_P (copy) = DECL_GIMPLE_REG_P (adj->base);
	  DECL_ARTIFICIAL (copy) = DECL_ARTIFICIAL (adj->base);
	  DECL_IGNORED_P (copy) = DECL_IGNORED_P (adj->base);
	  DECL_ABSTRACT_ORIGIN (copy) = DECL_ORIGIN (adj->base);
	  DECL_SEEN_IN_BIND_EXPR_P (copy) = 1;
	  SET_DECL_RTL (copy, 0);
	  TREE_USED (copy) = 1;
	  DECL_CONTEXT (copy) = current_function_decl;
	  add_local_decl (cfun, copy);
	  DECL_CHAIN (copy) =
	    BLOCK_VARS (DECL_INITIAL (current_function_decl));
	  BLOCK_VARS (DECL_INITIAL (current_function_decl)) = copy;
	}
      if (gsip != NULL && copy && target_for_debug_bind (adj->base))
	{
	  gcc_assert (TREE_CODE (adj->base) == PARM_DECL);
	  if (vexpr)
	    def_temp = gimple_build_debug_bind (copy, vexpr, NULL);
	  else
	    def_temp = gimple_build_debug_source_bind (copy, adj->base,
						       NULL);
	  gsi_insert_before (gsip, def_temp, GSI_SAME_STMT);
	}
    }
}

/* Return false iff all callers have at least as many actual arguments as there
   are formal parameters in the current function.  */

static bool
not_all_callers_have_enough_arguments_p (struct cgraph_node *node,
					 void *data ATTRIBUTE_UNUSED)
{
  struct cgraph_edge *cs;
  for (cs = node->callers; cs; cs = cs->next_caller)
    if (!callsite_has_enough_arguments_p (cs->call_stmt))
      return true;

  return false;
}

/* Convert all callers of NODE.  */

static bool
convert_callers_for_node (struct cgraph_node *node,
		          void *data)
{
  ipa_parm_adjustment_vec adjustments = (ipa_parm_adjustment_vec)data;
  bitmap recomputed_callers = BITMAP_ALLOC (NULL);
  struct cgraph_edge *cs;

  for (cs = node->callers; cs; cs = cs->next_caller)
    {
      push_cfun (DECL_STRUCT_FUNCTION (cs->caller->symbol.decl));

      if (dump_file)
	fprintf (dump_file, "Adjusting call (%i -> %i) %s -> %s\n",
		 cs->caller->uid, cs->callee->uid,
		 xstrdup (cgraph_node_name (cs->caller)),
		 xstrdup (cgraph_node_name (cs->callee)));

      ipa_modify_call_arguments (cs, cs->call_stmt, adjustments);

      pop_cfun ();
    }

  for (cs = node->callers; cs; cs = cs->next_caller)
    if (bitmap_set_bit (recomputed_callers, cs->caller->uid)
	&& gimple_in_ssa_p (DECL_STRUCT_FUNCTION (cs->caller->symbol.decl)))
      compute_inline_parameters (cs->caller, true);
  BITMAP_FREE (recomputed_callers);

  return true;
}

/* Convert all callers of NODE to pass parameters as given in ADJUSTMENTS.  */

static void
convert_callers (struct cgraph_node *node, tree old_decl,
		 ipa_parm_adjustment_vec adjustments)
{
  basic_block this_block;

  cgraph_for_node_and_aliases (node, convert_callers_for_node,
			       adjustments, false);

  if (!encountered_recursive_call)
    return;

  FOR_EACH_BB (this_block)
    {
      gimple_stmt_iterator gsi;

      for (gsi = gsi_start_bb (this_block); !gsi_end_p (gsi); gsi_next (&gsi))
        {
	  gimple stmt = gsi_stmt (gsi);
	  tree call_fndecl;
	  if (gimple_code (stmt) != GIMPLE_CALL)
	    continue;
	  call_fndecl = gimple_call_fndecl (stmt);
	  if (call_fndecl == old_decl)
	    {
	      if (dump_file)
		fprintf (dump_file, "Adjusting recursive call");
	      gimple_call_set_fndecl (stmt, node->symbol.decl);
	      ipa_modify_call_arguments (NULL, stmt, adjustments);
	    }
	}
    }

  return;
}

/* Perform all the modification required in IPA-SRA for NODE to have parameters
   as given in ADJUSTMENTS.  Return true iff the CFG has been changed.  */

static bool
modify_function (struct cgraph_node *node, ipa_parm_adjustment_vec adjustments)
{
  struct cgraph_node *new_node;
  bool cfg_changed;
  VEC (cgraph_edge_p, heap) * redirect_callers = collect_callers_of_node (node);

  rebuild_cgraph_edges ();
  free_dominance_info (CDI_DOMINATORS);
  pop_cfun ();

  new_node = cgraph_function_versioning (node, redirect_callers, NULL, NULL,
					 false, NULL, NULL, "isra");
  VEC_free (cgraph_edge_p, heap, redirect_callers);
<<<<<<< HEAD

  current_function_decl = new_node->decl;
  push_cfun (DECL_STRUCT_FUNCTION (new_node->decl));
=======
>>>>>>> 747e4b8f

  push_cfun (DECL_STRUCT_FUNCTION (new_node->symbol.decl));
  ipa_modify_formal_parameters (current_function_decl, adjustments, "ISRA");
  cfg_changed = ipa_sra_modify_function_body (adjustments);
  sra_ipa_reset_debug_stmts (adjustments);
  convert_callers (new_node, node->symbol.decl, adjustments);
  cgraph_make_node_local (new_node);
  return cfg_changed;
}

/* Return false the function is apparently unsuitable for IPA-SRA based on it's
   attributes, return true otherwise.  NODE is the cgraph node of the current
   function.  */

static bool
ipa_sra_preliminary_function_checks (struct cgraph_node *node)
{
  if (!cgraph_node_can_be_local_p (node))
    {
      if (dump_file)
	fprintf (dump_file, "Function not local to this compilation unit.\n");
      return false;
    }

  if (!node->local.can_change_signature)
    {
      if (dump_file)
	fprintf (dump_file, "Function can not change signature.\n");
      return false;
    }

  if (!tree_versionable_function_p (node->symbol.decl))
    {
      if (dump_file)
	fprintf (dump_file, "Function is not versionable.\n");
      return false;
    }

  if (DECL_VIRTUAL_P (current_function_decl))
    {
      if (dump_file)
	fprintf (dump_file, "Function is a virtual method.\n");
      return false;
    }

  if ((DECL_COMDAT (node->symbol.decl) || DECL_EXTERNAL (node->symbol.decl))
      && inline_summary(node)->size >= MAX_INLINE_INSNS_AUTO)
    {
      if (dump_file)
	fprintf (dump_file, "Function too big to be made truly local.\n");
      return false;
    }

  if (!node->callers)
    {
      if (dump_file)
	fprintf (dump_file,
		 "Function has no callers in this compilation unit.\n");
      return false;
    }

  if (cfun->stdarg)
    {
      if (dump_file)
	fprintf (dump_file, "Function uses stdarg. \n");
      return false;
    }

  if (TYPE_ATTRIBUTES (TREE_TYPE (node->symbol.decl)))
    return false;

  return true;
}

/* Perform early interprocedural SRA.  */

static unsigned int
ipa_early_sra (void)
{
  struct cgraph_node *node = cgraph_get_node (current_function_decl);
  ipa_parm_adjustment_vec adjustments;
  int ret = 0;

  if (!ipa_sra_preliminary_function_checks (node))
    return 0;

  sra_initialize ();
  sra_mode = SRA_MODE_EARLY_IPA;

  if (!find_param_candidates ())
    {
      if (dump_file)
	fprintf (dump_file, "Function has no IPA-SRA candidates.\n");
      goto simple_out;
    }

  if (cgraph_for_node_and_aliases (node, not_all_callers_have_enough_arguments_p,
				   NULL, true))
    {
      if (dump_file)
	fprintf (dump_file, "There are callers with insufficient number of "
		 "arguments.\n");
      goto simple_out;
    }

  bb_dereferences = XCNEWVEC (HOST_WIDE_INT,
				 func_param_count
				 * last_basic_block_for_function (cfun));
  final_bbs = BITMAP_ALLOC (NULL);

  scan_function ();
  if (encountered_apply_args)
    {
      if (dump_file)
	fprintf (dump_file, "Function calls  __builtin_apply_args().\n");
      goto out;
    }

  if (encountered_unchangable_recursive_call)
    {
      if (dump_file)
	fprintf (dump_file, "Function calls itself with insufficient "
		 "number of arguments.\n");
      goto out;
    }

  adjustments = analyze_all_param_acesses ();
  if (!adjustments)
    goto out;
  if (dump_file)
    ipa_dump_param_adjustments (dump_file, adjustments, current_function_decl);

  if (modify_function (node, adjustments))
    ret = TODO_update_ssa | TODO_cleanup_cfg;
  else
    ret = TODO_update_ssa;
  VEC_free (ipa_parm_adjustment_t, heap, adjustments);

  statistics_counter_event (cfun, "Unused parameters deleted",
			    sra_stats.deleted_unused_parameters);
  statistics_counter_event (cfun, "Scalar parameters converted to by-value",
			    sra_stats.scalar_by_ref_to_by_val);
  statistics_counter_event (cfun, "Aggregate parameters broken up",
			    sra_stats.aggregate_params_reduced);
  statistics_counter_event (cfun, "Aggregate parameter components created",
			    sra_stats.param_reductions_created);

 out:
  BITMAP_FREE (final_bbs);
  free (bb_dereferences);
 simple_out:
  sra_deinitialize ();
  return ret;
}

/* Return if early ipa sra shall be performed.  */
static bool
ipa_early_sra_gate (void)
{
  return flag_ipa_sra && dbg_cnt (eipa_sra);
}

struct gimple_opt_pass pass_early_ipa_sra =
{
 {
  GIMPLE_PASS,
  "eipa_sra",	 			/* name */
  ipa_early_sra_gate,			/* gate */
  ipa_early_sra,			/* execute */
  NULL,					/* sub */
  NULL,					/* next */
  0,					/* static_pass_number */
  TV_IPA_SRA,				/* tv_id */
  0,	                                /* properties_required */
  0,					/* properties_provided */
  0,					/* properties_destroyed */
  0,					/* todo_flags_start */
  TODO_dump_symtab              	/* todo_flags_finish */
 }
};<|MERGE_RESOLUTION|>--- conflicted
+++ resolved
@@ -984,8 +984,7 @@
 disqualify_base_of_expr (tree t, const char *reason)
 {
   t = get_base_address (t);
-  if (t
-      && sra_mode == SRA_MODE_EARLY_IPA
+  if (sra_mode == SRA_MODE_EARLY_IPA
       && TREE_CODE (t) == MEM_REF)
     t = get_ssa_base_param (TREE_OPERAND (t, 0));
 
@@ -4694,12 +4693,6 @@
   new_node = cgraph_function_versioning (node, redirect_callers, NULL, NULL,
 					 false, NULL, NULL, "isra");
   VEC_free (cgraph_edge_p, heap, redirect_callers);
-<<<<<<< HEAD
-
-  current_function_decl = new_node->decl;
-  push_cfun (DECL_STRUCT_FUNCTION (new_node->decl));
-=======
->>>>>>> 747e4b8f
 
   push_cfun (DECL_STRUCT_FUNCTION (new_node->symbol.decl));
   ipa_modify_formal_parameters (current_function_decl, adjustments, "ISRA");
