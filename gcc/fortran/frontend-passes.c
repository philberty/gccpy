/* Pass manager for Fortran front end.
   Copyright (C) 2010, 2011, 2012 Free Software Foundation, Inc.
   Contributed by Thomas König.

This file is part of GCC.

GCC is free software; you can redistribute it and/or modify it under
the terms of the GNU General Public License as published by the Free
Software Foundation; either version 3, or (at your option) any later
version.

GCC is distributed in the hope that it will be useful, but WITHOUT ANY
WARRANTY; without even the implied warranty of MERCHANTABILITY or
FITNESS FOR A PARTICULAR PURPOSE.  See the GNU General Public License
for more details.

You should have received a copy of the GNU General Public License
along with GCC; see the file COPYING3.  If not see
<http://www.gnu.org/licenses/>.  */

#include "config.h"
#include "system.h"
#include "coretypes.h"
#include "gfortran.h"
#include "arith.h"
#include "flags.h"
#include "dependency.h"
#include "constructor.h"
#include "opts.h"

/* Forward declarations.  */

static void strip_function_call (gfc_expr *);
static void optimize_namespace (gfc_namespace *);
static void optimize_assignment (gfc_code *);
static bool optimize_op (gfc_expr *);
static bool optimize_comparison (gfc_expr *, gfc_intrinsic_op);
static bool optimize_trim (gfc_expr *);
static bool optimize_lexical_comparison (gfc_expr *);
static void optimize_minmaxloc (gfc_expr **);
static bool empty_string (gfc_expr *e);

/* How deep we are inside an argument list.  */

static int count_arglist;

/* Pointer to an array of gfc_expr ** we operate on, plus its size
   and counter.  */

static gfc_expr ***expr_array;
static int expr_size, expr_count;

/* Pointer to the gfc_code we currently work on - to be able to insert
   a block before the statement.  */

static gfc_code **current_code;

/* Pointer to the block to be inserted, and the statement we are
   changing within the block.  */

static gfc_code *inserted_block, **changed_statement;

/* The namespace we are currently dealing with.  */

static gfc_namespace *current_ns;

/* If we are within any forall loop.  */

static int forall_level;

/* Keep track of whether we are within an OMP workshare.  */

static bool in_omp_workshare;

/* Keep track of iterators for array constructors.  */

static int iterator_level;

/* Entry point - run all passes for a namespace.  So far, only an
   optimization pass is run.  */

void
gfc_run_passes (gfc_namespace *ns)
{
  if (gfc_option.flag_frontend_optimize)
    {
      expr_size = 20;
      expr_array = XNEWVEC(gfc_expr **, expr_size);

      optimize_namespace (ns);
      if (gfc_option.dump_fortran_optimized)
	gfc_dump_parse_tree (ns, stdout);

      XDELETEVEC (expr_array);
    }
}

/* Callback for each gfc_code node invoked through gfc_code_walker
   from optimize_namespace.  */

static int
optimize_code (gfc_code **c, int *walk_subtrees ATTRIBUTE_UNUSED,
	       void *data ATTRIBUTE_UNUSED)
{

  gfc_exec_op op;

  op = (*c)->op;

  if (op == EXEC_CALL || op == EXEC_COMPCALL || op == EXEC_ASSIGN_CALL
      || op == EXEC_CALL_PPC)
    count_arglist = 1;
  else
    count_arglist = 0;

  if (op == EXEC_ASSIGN)
    optimize_assignment (*c);
  return 0;
}

/* Callback for each gfc_expr node invoked through gfc_code_walker
   from optimize_namespace.  */

static int
optimize_expr (gfc_expr **e, int *walk_subtrees ATTRIBUTE_UNUSED,
	       void *data ATTRIBUTE_UNUSED)
{
  bool function_expr;

  if ((*e)->expr_type == EXPR_FUNCTION)
    {
      count_arglist ++;
      function_expr = true;
    }
  else
    function_expr = false;

  if (optimize_trim (*e))
    gfc_simplify_expr (*e, 0);

  if (optimize_lexical_comparison (*e))
    gfc_simplify_expr (*e, 0);

  if ((*e)->expr_type == EXPR_OP && optimize_op (*e))
    gfc_simplify_expr (*e, 0);

  if ((*e)->expr_type == EXPR_FUNCTION && (*e)->value.function.isym)
    switch ((*e)->value.function.isym->id)
      {
      case GFC_ISYM_MINLOC:
      case GFC_ISYM_MAXLOC:
	optimize_minmaxloc (e);
	break;
      default:
	break;
      }

  if (function_expr)
    count_arglist --;

  return 0;
}


/* Callback function for common function elimination, called from cfe_expr_0.
   Put all eligible function expressions into expr_array.  */

static int
cfe_register_funcs (gfc_expr **e, int *walk_subtrees ATTRIBUTE_UNUSED,
	  void *data ATTRIBUTE_UNUSED)
{

  if ((*e)->expr_type != EXPR_FUNCTION)
    return 0;

  /* We don't do character functions with unknown charlens.  */
  if ((*e)->ts.type == BT_CHARACTER 
      && ((*e)->ts.u.cl == NULL || (*e)->ts.u.cl->length == NULL
	  || (*e)->ts.u.cl->length->expr_type != EXPR_CONSTANT))
    return 0;

  /* We don't do function elimination within FORALL statements, it can
     lead to wrong-code in certain circumstances.  */

  if (forall_level > 0)
    return 0;

<<<<<<< HEAD
  /* Function elimination inside an iterator could lead to functions
     which depend on iterator variables being moved outside.  */
=======
  /* Function elimination inside an iterator could lead to functions which
     depend on iterator variables being moved outside.  FIXME: We should check
     if the functions do indeed depend on the iterator variable.  */
>>>>>>> 747e4b8f

  if (iterator_level > 0)
    return 0;

  /* If we don't know the shape at compile time, we create an allocatable
     temporary variable to hold the intermediate result, but only if
     allocation on assignment is active.  */

  if ((*e)->rank > 0 && (*e)->shape == NULL && !gfc_option.flag_realloc_lhs)
    return 0;
  
  /* Skip the test for pure functions if -faggressive-function-elimination
     is specified.  */
  if ((*e)->value.function.esym)
    {
      /* Don't create an array temporary for elemental functions.  */
      if ((*e)->value.function.esym->attr.elemental && (*e)->rank > 0)
	return 0;

      /* Only eliminate potentially impure functions if the
	 user specifically requested it.  */
      if (!gfc_option.flag_aggressive_function_elimination
	  && !(*e)->value.function.esym->attr.pure
	  && !(*e)->value.function.esym->attr.implicit_pure)
	return 0;
    }

  if ((*e)->value.function.isym)
    {
      /* Conversions are handled on the fly by the middle end,
	 transpose during trans-* stages and TRANSFER by the middle end.  */
      if ((*e)->value.function.isym->id == GFC_ISYM_CONVERSION
	  || (*e)->value.function.isym->id == GFC_ISYM_TRANSFER
	  || gfc_inline_intrinsic_function_p (*e))
	return 0;

      /* Don't create an array temporary for elemental functions,
	 as this would be wasteful of memory.
	 FIXME: Create a scalar temporary during scalarization.  */
      if ((*e)->value.function.isym->elemental && (*e)->rank > 0)
	return 0;

      if (!(*e)->value.function.isym->pure)
	return 0;
    }

  if (expr_count >= expr_size)
    {
      expr_size += expr_size;
      expr_array = XRESIZEVEC(gfc_expr **, expr_array, expr_size);
    }
  expr_array[expr_count] = e;
  expr_count ++;
  return 0;
}

/* Returns a new expression (a variable) to be used in place of the old one,
   with an assignment statement before the current statement to set
   the value of the variable. Creates a new BLOCK for the statement if
   that hasn't already been done and puts the statement, plus the
   newly created variables, in that block.  */

static gfc_expr*
create_var (gfc_expr * e)
{
  char name[GFC_MAX_SYMBOL_LEN +1];
  static int num = 1;
  gfc_symtree *symtree;
  gfc_symbol *symbol;
  gfc_expr *result;
  gfc_code *n;
  gfc_namespace *ns;
  int i;

  /* If the block hasn't already been created, do so.  */
  if (inserted_block == NULL)
    {
      inserted_block = XCNEW (gfc_code);
      inserted_block->op = EXEC_BLOCK;
      inserted_block->loc = (*current_code)->loc;
      ns = gfc_build_block_ns (current_ns);
      inserted_block->ext.block.ns = ns;
      inserted_block->ext.block.assoc = NULL;

      ns->code = *current_code;

      /* If the statement has a label,  make sure it is transferred to
	 the newly created block.  */

      if ((*current_code)->here) 
	{
	  inserted_block->here = (*current_code)->here;
	  (*current_code)->here = NULL;
	}

      inserted_block->next = (*current_code)->next;
      changed_statement = &(inserted_block->ext.block.ns->code);
      (*current_code)->next = NULL;
      /* Insert the BLOCK at the right position.  */
      *current_code = inserted_block;
      ns->parent = current_ns;
    }
  else
    ns = inserted_block->ext.block.ns;

  sprintf(name, "__var_%d",num++);
  if (gfc_get_sym_tree (name, ns, &symtree, false) != 0)
    gcc_unreachable ();

  symbol = symtree->n.sym;
  symbol->ts = e->ts;

  if (e->rank > 0)
    {
      symbol->as = gfc_get_array_spec ();
      symbol->as->rank = e->rank;

      if (e->shape == NULL)
	{
	  /* We don't know the shape at compile time, so we use an
	     allocatable. */
	  symbol->as->type = AS_DEFERRED;
	  symbol->attr.allocatable = 1;
	}
      else
	{
	  symbol->as->type = AS_EXPLICIT;
	  /* Copy the shape.  */
	  for (i=0; i<e->rank; i++)
	    {
	      gfc_expr *p, *q;
      
	      p = gfc_get_constant_expr (BT_INTEGER, gfc_default_integer_kind,
					 &(e->where));
	      mpz_set_si (p->value.integer, 1);
	      symbol->as->lower[i] = p;
	      
	      q = gfc_get_constant_expr (BT_INTEGER, gfc_index_integer_kind,
					 &(e->where));
	      mpz_set (q->value.integer, e->shape[i]);
	      symbol->as->upper[i] = q;
	    }
	}
    }

  symbol->attr.flavor = FL_VARIABLE;
  symbol->attr.referenced = 1;
  symbol->attr.dimension = e->rank > 0;
  gfc_commit_symbol (symbol);

  result = gfc_get_expr ();
  result->expr_type = EXPR_VARIABLE;
  result->ts = e->ts;
  result->rank = e->rank;
  result->shape = gfc_copy_shape (e->shape, e->rank);
  result->symtree = symtree;
  result->where = e->where;
  if (e->rank > 0)
    {
      result->ref = gfc_get_ref ();
      result->ref->type = REF_ARRAY;
      result->ref->u.ar.type = AR_FULL;
      result->ref->u.ar.where = e->where;
      result->ref->u.ar.as = symbol->ts.type == BT_CLASS
			     ? CLASS_DATA (symbol)->as : symbol->as;
      if (gfc_option.warn_array_temp)
	gfc_warning ("Creating array temporary at %L", &(e->where));
    }

  /* Generate the new assignment.  */
  n = XCNEW (gfc_code);
  n->op = EXEC_ASSIGN;
  n->loc = (*current_code)->loc;
  n->next = *changed_statement;
  n->expr1 = gfc_copy_expr (result);
  n->expr2 = e;
  *changed_statement = n;

  return result;
}

/* Warn about function elimination.  */

static void
warn_function_elimination (gfc_expr *e)
{
  if (e->expr_type != EXPR_FUNCTION)
    return;
  if (e->value.function.esym)
    gfc_warning ("Removing call to function '%s' at %L",
		 e->value.function.esym->name, &(e->where));
  else if (e->value.function.isym)
    gfc_warning ("Removing call to function '%s' at %L",
		 e->value.function.isym->name, &(e->where));
}
/* Callback function for the code walker for doing common function
   elimination.  This builds up the list of functions in the expression
   and goes through them to detect duplicates, which it then replaces
   by variables.  */

static int
cfe_expr_0 (gfc_expr **e, int *walk_subtrees,
	  void *data ATTRIBUTE_UNUSED)
{
  int i,j;
  gfc_expr *newvar;

  /* Don't do this optimization within OMP workshare. */

  if (in_omp_workshare)
    {
      *walk_subtrees = 0;
      return 0;
    }

  expr_count = 0;

  gfc_expr_walker (e, cfe_register_funcs, NULL);

  /* Walk through all the functions.  */

  for (i=1; i<expr_count; i++)
    {
      /* Skip if the function has been replaced by a variable already.  */
      if ((*(expr_array[i]))->expr_type == EXPR_VARIABLE)
	continue;

      newvar = NULL;
      for (j=0; j<i; j++)
	{
	  if (gfc_dep_compare_functions(*(expr_array[i]),
					*(expr_array[j]), true)	== 0)
	    {
	      if (newvar == NULL)
		newvar = create_var (*(expr_array[i]));

	      if (gfc_option.warn_function_elimination)
		warn_function_elimination (*(expr_array[j]));

	      free (*(expr_array[j]));
	      *(expr_array[j]) = gfc_copy_expr (newvar);
	    }
	}
      if (newvar)
	*(expr_array[i]) = newvar;
    }

  /* We did all the necessary walking in this function.  */
  *walk_subtrees = 0;
  return 0;
}

/* Callback function for common function elimination, called from
   gfc_code_walker.  This keeps track of the current code, in order
   to insert statements as needed.  */

static int
cfe_code (gfc_code **c, int *walk_subtrees ATTRIBUTE_UNUSED,
	  void *data ATTRIBUTE_UNUSED)
{
  current_code = c;
  inserted_block = NULL;
  changed_statement = NULL;
  return 0;
}

/* Dummy function for expression call back, for use when we
   really don't want to do any walking.  */

static int
dummy_expr_callback (gfc_expr **e ATTRIBUTE_UNUSED, int *walk_subtrees,
		     void *data ATTRIBUTE_UNUSED)
{
  *walk_subtrees = 0;
  return 0;
}

/* Code callback function for converting
   do while(a)
   end do
   into the equivalent
   do
     if (.not. a) exit
   end do
   This is because common function elimination would otherwise place the
   temporary variables outside the loop.  */

static int
convert_do_while (gfc_code **c, int *walk_subtrees ATTRIBUTE_UNUSED,
		  void *data ATTRIBUTE_UNUSED)
{
  gfc_code *co = *c;
  gfc_code *c_if1, *c_if2, *c_exit;
  gfc_code *loopblock;
  gfc_expr *e_not, *e_cond;

  if (co->op != EXEC_DO_WHILE)
    return 0;

  if (co->expr1 == NULL || co->expr1->expr_type == EXPR_CONSTANT)
    return 0;

  e_cond = co->expr1;

  /* Generate the condition of the if statement, which is .not. the original
     statement.  */
  e_not = gfc_get_expr ();
  e_not->ts = e_cond->ts;
  e_not->where = e_cond->where;
  e_not->expr_type = EXPR_OP;
  e_not->value.op.op = INTRINSIC_NOT;
  e_not->value.op.op1 = e_cond;

  /* Generate the EXIT statement.  */
  c_exit = XCNEW (gfc_code);
  c_exit->op = EXEC_EXIT;
  c_exit->ext.which_construct = co;
  c_exit->loc = co->loc;

  /* Generate the IF statement.  */
  c_if2 = XCNEW (gfc_code);
  c_if2->op = EXEC_IF;
  c_if2->expr1 = e_not;
  c_if2->next = c_exit;
  c_if2->loc = co->loc;

  /* ... plus the one to chain it to.  */
  c_if1 = XCNEW (gfc_code);
  c_if1->op = EXEC_IF;
  c_if1->block = c_if2;
  c_if1->loc = co->loc;

  /* Make the DO WHILE loop into a DO block by replacing the condition
     with a true constant.  */
  co->expr1 = gfc_get_logical_expr (gfc_default_integer_kind, &co->loc, true);

  /* Hang the generated if statement into the loop body.  */

  loopblock = co->block->next;
  co->block->next = c_if1;
  c_if1->next = loopblock;

  return 0;
}

/* Code callback function for converting
   if (a) then
   ...
   else if (b) then
   end if

   into
   if (a) then
   else
     if (b) then
     end if
   end if

   because otherwise common function elimination would place the BLOCKs
   into the wrong place.  */

static int
convert_elseif (gfc_code **c, int *walk_subtrees ATTRIBUTE_UNUSED,
		void *data ATTRIBUTE_UNUSED)
{
  gfc_code *co = *c;
  gfc_code *c_if1, *c_if2, *else_stmt;

  if (co->op != EXEC_IF)
    return 0;

  /* This loop starts out with the first ELSE statement.  */
  else_stmt = co->block->block;

  while (else_stmt != NULL)
    {
      gfc_code *next_else;

      /* If there is no condition, we're done.  */
      if (else_stmt->expr1 == NULL)
	break;

      next_else = else_stmt->block;

      /* Generate the new IF statement.  */
      c_if2 = XCNEW (gfc_code);
      c_if2->op = EXEC_IF;
      c_if2->expr1 = else_stmt->expr1;
      c_if2->next = else_stmt->next;
      c_if2->loc = else_stmt->loc;
      c_if2->block = next_else;

      /* ... plus the one to chain it to.  */
      c_if1 = XCNEW (gfc_code);
      c_if1->op = EXEC_IF;
      c_if1->block = c_if2;
      c_if1->loc = else_stmt->loc;

      /* Insert the new IF after the ELSE.  */
      else_stmt->expr1 = NULL;
      else_stmt->next = c_if1;
      else_stmt->block = NULL;

      else_stmt = next_else;
    }
  /*  Don't walk subtrees.  */
  return 0;
}
/* Optimize a namespace, including all contained namespaces.  */

static void
optimize_namespace (gfc_namespace *ns)
{

  current_ns = ns;
  forall_level = 0;
  iterator_level = 0;
  in_omp_workshare = false;

  gfc_code_walker (&ns->code, convert_do_while, dummy_expr_callback, NULL);
  gfc_code_walker (&ns->code, convert_elseif, dummy_expr_callback, NULL);
  gfc_code_walker (&ns->code, cfe_code, cfe_expr_0, NULL);
  gfc_code_walker (&ns->code, optimize_code, optimize_expr, NULL);

  /* BLOCKs are handled in the expression walker below.  */
  for (ns = ns->contained; ns; ns = ns->sibling)
    {
      if (ns->code == NULL || ns->code->op != EXEC_BLOCK)
	optimize_namespace (ns);
    }
}

/* Replace code like
   a = matmul(b,c) + d
   with
   a = matmul(b,c) ;   a = a + d
   where the array function is not elemental and not allocatable
   and does not depend on the left-hand side.
*/

static bool
optimize_binop_array_assignment (gfc_code *c, gfc_expr **rhs, bool seen_op)
{
  gfc_expr *e;

  e = *rhs;
  if (e->expr_type == EXPR_OP)
    {
      switch (e->value.op.op)
	{
	  /* Unary operators and exponentiation: Only look at a single
	     operand.  */
	case INTRINSIC_NOT:
	case INTRINSIC_UPLUS:
	case INTRINSIC_UMINUS:
	case INTRINSIC_PARENTHESES:
	case INTRINSIC_POWER:
	  if (optimize_binop_array_assignment (c, &e->value.op.op1, seen_op))
	    return true;
	  break;

	default:
	  /* Binary operators.  */
	  if (optimize_binop_array_assignment (c, &e->value.op.op1, true))
	    return true;

	  if (optimize_binop_array_assignment (c, &e->value.op.op2, true))
	    return true;

	  break;
	}
    }
  else if (seen_op && e->expr_type == EXPR_FUNCTION && e->rank > 0
	   && ! (e->value.function.esym 
		 && (e->value.function.esym->attr.elemental 
		     || e->value.function.esym->attr.allocatable
		     || e->value.function.esym->ts.type != c->expr1->ts.type
		     || e->value.function.esym->ts.kind != c->expr1->ts.kind))
	   && ! (e->value.function.isym
		 && (e->value.function.isym->elemental
		     || e->ts.type != c->expr1->ts.type
		     || e->ts.kind != c->expr1->ts.kind))
	   && ! gfc_inline_intrinsic_function_p (e))
    {

      gfc_code *n;
      gfc_expr *new_expr;

      /* Insert a new assignment statement after the current one.  */
      n = XCNEW (gfc_code);
      n->op = EXEC_ASSIGN;
      n->loc = c->loc;
      n->next = c->next;
      c->next = n;

      n->expr1 = gfc_copy_expr (c->expr1);
      n->expr2 = c->expr2;
      new_expr = gfc_copy_expr (c->expr1);
      c->expr2 = e;
      *rhs = new_expr;
      
      return true;

    }

  /* Nothing to optimize.  */
  return false;
}

/* Remove unneeded TRIMs at the end of expressions.  */

static bool
remove_trim (gfc_expr *rhs)
{
  bool ret;

  ret = false;

  /* Check for a // b // trim(c).  Looping is probably not
     necessary because the parser usually generates
     (// (// a b ) trim(c) ) , but better safe than sorry.  */

  while (rhs->expr_type == EXPR_OP
	 && rhs->value.op.op == INTRINSIC_CONCAT)
    rhs = rhs->value.op.op2;

  while (rhs->expr_type == EXPR_FUNCTION && rhs->value.function.isym
	 && rhs->value.function.isym->id == GFC_ISYM_TRIM)
    {
      strip_function_call (rhs);
      /* Recursive call to catch silly stuff like trim ( a // trim(b)).  */
      remove_trim (rhs);
      ret = true;
    }

  return ret;
}

/* Optimizations for an assignment.  */

static void
optimize_assignment (gfc_code * c)
{
  gfc_expr *lhs, *rhs;

  lhs = c->expr1;
  rhs = c->expr2;

  if (lhs->ts.type == BT_CHARACTER && !lhs->ts.deferred)
    {
      /* Optimize  a = trim(b)  to  a = b.  */
      remove_trim (rhs);

      /* Replace a = '   ' by a = '' to optimize away a memcpy.  */
      if (empty_string(rhs))
	rhs->value.character.length = 0;
    }

  if (lhs->rank > 0 && gfc_check_dependency (lhs, rhs, true) == 0)
    optimize_binop_array_assignment (c, &rhs, false);
}


/* Remove an unneeded function call, modifying the expression.
   This replaces the function call with the value of its
   first argument.  The rest of the argument list is freed.  */

static void
strip_function_call (gfc_expr *e)
{
  gfc_expr *e1;
  gfc_actual_arglist *a;

  a = e->value.function.actual;

  /* We should have at least one argument.  */
  gcc_assert (a->expr != NULL);

  e1 = a->expr;

  /* Free the remaining arglist, if any.  */
  if (a->next)
    gfc_free_actual_arglist (a->next);

  /* Graft the argument expression onto the original function.  */
  *e = *e1;
  free (e1);

}

/* Optimization of lexical comparison functions.  */

static bool
optimize_lexical_comparison (gfc_expr *e)
{
  if (e->expr_type != EXPR_FUNCTION || e->value.function.isym == NULL)
    return false;

  switch (e->value.function.isym->id)
    {
    case GFC_ISYM_LLE:
      return optimize_comparison (e, INTRINSIC_LE);

    case GFC_ISYM_LGE:
      return optimize_comparison (e, INTRINSIC_GE);

    case GFC_ISYM_LGT:
      return optimize_comparison (e, INTRINSIC_GT);

    case GFC_ISYM_LLT:
      return optimize_comparison (e, INTRINSIC_LT);

    default:
      break;
    }
  return false;
}

/* Recursive optimization of operators.  */

static bool
optimize_op (gfc_expr *e)
{
  gfc_intrinsic_op op = e->value.op.op;

  /* Only use new-style comparisons.  */
  switch(op)
    {
    case INTRINSIC_EQ_OS:
      op = INTRINSIC_EQ;
      break;

    case INTRINSIC_GE_OS:
      op = INTRINSIC_GE;
      break;

    case INTRINSIC_LE_OS:
      op = INTRINSIC_LE;
      break;

    case INTRINSIC_NE_OS:
      op = INTRINSIC_NE;
      break;

    case INTRINSIC_GT_OS:
      op = INTRINSIC_GT;
      break;

    case INTRINSIC_LT_OS:
      op = INTRINSIC_LT;
      break;

    default:
      break;
    }

  switch (op)
    {
    case INTRINSIC_EQ:
    case INTRINSIC_GE:
    case INTRINSIC_LE:
    case INTRINSIC_NE:
    case INTRINSIC_GT:
    case INTRINSIC_LT:
      return optimize_comparison (e, op);

    default:
      break;
    }

  return false;
}


/* Return true if a constant string contains only blanks.  */

static bool
empty_string (gfc_expr *e)
{
  int i;

  if (e->ts.type != BT_CHARACTER || e->expr_type != EXPR_CONSTANT)
    return false;

  for (i=0; i < e->value.character.length; i++)
    {
      if (e->value.character.string[i] != ' ')
	return false;
    }

  return true;
}


/* Insert a call to the intrinsic len_trim. Use a different name for
   the symbol tree so we don't run into trouble when the user has
   renamed len_trim for some reason.  */

static gfc_expr*
get_len_trim_call (gfc_expr *str, int kind)
{
  gfc_expr *fcn;
  gfc_actual_arglist *actual_arglist, *next;

  fcn = gfc_get_expr ();
  fcn->expr_type = EXPR_FUNCTION;
  fcn->value.function.isym = gfc_intrinsic_function_by_id (GFC_ISYM_LEN_TRIM);
  actual_arglist = gfc_get_actual_arglist ();
  actual_arglist->expr = str;
  next = gfc_get_actual_arglist ();
  next->expr = gfc_get_int_expr (gfc_default_integer_kind, NULL, kind);
  actual_arglist->next = next;

  fcn->value.function.actual = actual_arglist;
  fcn->where = str->where;
  fcn->ts.type = BT_INTEGER;
  fcn->ts.kind = gfc_charlen_int_kind;

  gfc_get_sym_tree ("__internal_len_trim", current_ns, &fcn->symtree, false);
  fcn->symtree->n.sym->ts = fcn->ts;
  fcn->symtree->n.sym->attr.flavor = FL_PROCEDURE;
  fcn->symtree->n.sym->attr.function = 1;
  fcn->symtree->n.sym->attr.elemental = 1;
  fcn->symtree->n.sym->attr.referenced = 1;
  fcn->symtree->n.sym->attr.access = ACCESS_PRIVATE;
  gfc_commit_symbol (fcn->symtree->n.sym);

  return fcn;
}

/* Optimize expressions for equality.  */

static bool
optimize_comparison (gfc_expr *e, gfc_intrinsic_op op)
{
  gfc_expr *op1, *op2;
  bool change;
  int eq;
  bool result;
  gfc_actual_arglist *firstarg, *secondarg;

  if (e->expr_type == EXPR_OP)
    {
      firstarg = NULL;
      secondarg = NULL;
      op1 = e->value.op.op1;
      op2 = e->value.op.op2;
    }
  else if (e->expr_type == EXPR_FUNCTION)
    {
      /* One of the lexical comparison functions.  */
      firstarg = e->value.function.actual;
      secondarg = firstarg->next;
      op1 = firstarg->expr;
      op2 = secondarg->expr;
    }
  else
    gcc_unreachable ();

  /* Strip off unneeded TRIM calls from string comparisons.  */

  change = remove_trim (op1);

  if (remove_trim (op2))
    change = true;

  /* An expression of type EXPR_CONSTANT is only valid for scalars.  */
  /* TODO: A scalar constant may be acceptable in some cases (the scalarizer
     handles them well). However, there are also cases that need a non-scalar
     argument. For example the any intrinsic. See PR 45380.  */
  if (e->rank > 0)
    return change;

  /* Replace a == '' with len_trim(a) == 0 and a /= '' with
     len_trim(a) != 0 */
  if (op1->ts.type == BT_CHARACTER && op2->ts.type == BT_CHARACTER
      && (op == INTRINSIC_EQ || op == INTRINSIC_NE))
    {
      bool empty_op1, empty_op2;
      empty_op1 = empty_string (op1);
      empty_op2 = empty_string (op2);

      if (empty_op1 || empty_op2)
	{
	  gfc_expr *fcn;
	  gfc_expr *zero;
	  gfc_expr *str;

	  /* This can only happen when an error for comparing
	     characters of different kinds has already been issued.  */
	  if (empty_op1 && empty_op2)
	    return false;

	  zero = gfc_get_int_expr (gfc_charlen_int_kind, &e->where, 0);
	  str = empty_op1 ? op2 : op1;

	  fcn = get_len_trim_call (str, gfc_charlen_int_kind);


	  if (empty_op1)
	    gfc_free_expr (op1);
	  else
	    gfc_free_expr (op2);

	  op1 = fcn;
	  op2 = zero;
	  e->value.op.op1 = fcn;
	  e->value.op.op2 = zero;
	}
    }


  /* Don't compare REAL or COMPLEX expressions when honoring NaNs.  */

  if (flag_finite_math_only
      || (op1->ts.type != BT_REAL && op2->ts.type != BT_REAL
	  && op1->ts.type != BT_COMPLEX && op2->ts.type != BT_COMPLEX))
    {
      eq = gfc_dep_compare_expr (op1, op2);
      if (eq <= -2)
	{
	  /* Replace A // B < A // C with B < C, and A // B < C // B
	     with A < C.  */
	  if (op1->ts.type == BT_CHARACTER && op2->ts.type == BT_CHARACTER
	      && op1->value.op.op == INTRINSIC_CONCAT
	      && op2->value.op.op == INTRINSIC_CONCAT)
	    {
	      gfc_expr *op1_left = op1->value.op.op1;
	      gfc_expr *op2_left = op2->value.op.op1;
	      gfc_expr *op1_right = op1->value.op.op2;
	      gfc_expr *op2_right = op2->value.op.op2;

	      if (gfc_dep_compare_expr (op1_left, op2_left) == 0)
		{
		  /* Watch out for 'A ' // x vs. 'A' // x.  */

		  if (op1_left->expr_type == EXPR_CONSTANT
			&& op2_left->expr_type == EXPR_CONSTANT
			&& op1_left->value.character.length
			   != op2_left->value.character.length)
		    return change;
		  else
		    {
		      free (op1_left);
		      free (op2_left);
		      if (firstarg)
			{
			  firstarg->expr = op1_right;
			  secondarg->expr = op2_right;
			}
		      else
			{
			  e->value.op.op1 = op1_right;
			  e->value.op.op2 = op2_right;
			}
		      optimize_comparison (e, op);
		      return true;
		    }
		}
	      if (gfc_dep_compare_expr (op1_right, op2_right) == 0)
		{
		  free (op1_right);
		  free (op2_right);
		  if (firstarg)
		    {
		      firstarg->expr = op1_left;
		      secondarg->expr = op2_left;
		    }
		  else
		    {
		      e->value.op.op1 = op1_left;
		      e->value.op.op2 = op2_left;
		    }

		  optimize_comparison (e, op);
		  return true;
		}
	    }
	}
      else
	{
	  /* eq can only be -1, 0 or 1 at this point.  */
	  switch (op)
	    {
	    case INTRINSIC_EQ:
	      result = eq == 0;
	      break;
	      
	    case INTRINSIC_GE:
	      result = eq >= 0;
	      break;

	    case INTRINSIC_LE:
	      result = eq <= 0;
	      break;

	    case INTRINSIC_NE:
	      result = eq != 0;
	      break;

	    case INTRINSIC_GT:
	      result = eq > 0;
	      break;

	    case INTRINSIC_LT:
	      result = eq < 0;
	      break;
	      
	    default:
	      gfc_internal_error ("illegal OP in optimize_comparison");
	      break;
	    }

	  /* Replace the expression by a constant expression.  The typespec
	     and where remains the way it is.  */
	  free (op1);
	  free (op2);
	  e->expr_type = EXPR_CONSTANT;
	  e->value.logical = result;
	  return true;
	}
    }

  return change;
}

/* Optimize a trim function by replacing it with an equivalent substring
   involving a call to len_trim.  This only works for expressions where
   variables are trimmed.  Return true if anything was modified.  */

static bool
optimize_trim (gfc_expr *e)
{
  gfc_expr *a;
  gfc_ref *ref;
  gfc_expr *fcn;
  gfc_ref **rr = NULL;

  /* Don't do this optimization within an argument list, because
     otherwise aliasing issues may occur.  */

  if (count_arglist != 1)
    return false;

  if (e->ts.type != BT_CHARACTER || e->expr_type != EXPR_FUNCTION
      || e->value.function.isym == NULL
      || e->value.function.isym->id != GFC_ISYM_TRIM)
    return false;

  a = e->value.function.actual->expr;

  if (a->expr_type != EXPR_VARIABLE)
    return false;

  /* Follow all references to find the correct place to put the newly
     created reference.  FIXME:  Also handle substring references and
     array references.  Array references cause strange regressions at
     the moment.  */

  if (a->ref)
    {
      for (rr = &(a->ref); *rr; rr = &((*rr)->next))
	{
	  if ((*rr)->type == REF_SUBSTRING || (*rr)->type == REF_ARRAY)
	    return false;
	}
    }

  strip_function_call (e);

  if (e->ref == NULL)
    rr = &(e->ref);

  /* Create the reference.  */

  ref = gfc_get_ref ();
  ref->type = REF_SUBSTRING;

  /* Set the start of the reference.  */

  ref->u.ss.start = gfc_get_int_expr (gfc_default_integer_kind, NULL, 1);

  /* Build the function call to len_trim(x, gfc_default_integer_kind).  */

  fcn = get_len_trim_call (gfc_copy_expr (e), gfc_default_integer_kind);

  /* Set the end of the reference to the call to len_trim.  */

  ref->u.ss.end = fcn;
  gcc_assert (rr != NULL && *rr == NULL);
  *rr = ref;
  return true;
}

/* Optimize minloc(b), where b is rank 1 array, into
   (/ minloc(b, dim=1) /), and similarly for maxloc,
   as the latter forms are expanded inline.  */

static void
optimize_minmaxloc (gfc_expr **e)
{
  gfc_expr *fn = *e;
  gfc_actual_arglist *a;
  char *name, *p;

  if (fn->rank != 1
      || fn->value.function.actual == NULL
      || fn->value.function.actual->expr == NULL
      || fn->value.function.actual->expr->rank != 1)
    return;

  *e = gfc_get_array_expr (fn->ts.type, fn->ts.kind, &fn->where);
  (*e)->shape = fn->shape;
  fn->rank = 0;
  fn->shape = NULL;
  gfc_constructor_append_expr (&(*e)->value.constructor, fn, &fn->where);

  name = XALLOCAVEC (char, strlen (fn->value.function.name) + 1);
  strcpy (name, fn->value.function.name);
  p = strstr (name, "loc0");
  p[3] = '1';
  fn->value.function.name = gfc_get_string (name);
  if (fn->value.function.actual->next)
    {
      a = fn->value.function.actual->next;
      gcc_assert (a->expr == NULL);
    }
  else
    {
      a = gfc_get_actual_arglist ();
      fn->value.function.actual->next = a;
    }
  a->expr = gfc_get_constant_expr (BT_INTEGER, gfc_default_integer_kind,
				   &fn->where);
  mpz_set_ui (a->expr->value.integer, 1);
}

#define WALK_SUBEXPR(NODE) \
  do							\
    {							\
      result = gfc_expr_walker (&(NODE), exprfn, data);	\
      if (result)					\
	return result;					\
    }							\
  while (0)
#define WALK_SUBEXPR_TAIL(NODE) e = &(NODE); continue

/* Walk expression *E, calling EXPRFN on each expression in it.  */

int
gfc_expr_walker (gfc_expr **e, walk_expr_fn_t exprfn, void *data)
{
  while (*e)
    {
      int walk_subtrees = 1;
      gfc_actual_arglist *a;
      gfc_ref *r;
      gfc_constructor *c;

      int result = exprfn (e, &walk_subtrees, data);
      if (result)
	return result;
      if (walk_subtrees)
	switch ((*e)->expr_type)
	  {
	  case EXPR_OP:
	    WALK_SUBEXPR ((*e)->value.op.op1);
	    WALK_SUBEXPR_TAIL ((*e)->value.op.op2);
	    break;
	  case EXPR_FUNCTION:
	    for (a = (*e)->value.function.actual; a; a = a->next)
	      WALK_SUBEXPR (a->expr);
	    break;
	  case EXPR_COMPCALL:
	  case EXPR_PPC:
	    WALK_SUBEXPR ((*e)->value.compcall.base_object);
	    for (a = (*e)->value.compcall.actual; a; a = a->next)
	      WALK_SUBEXPR (a->expr);
	    break;

	  case EXPR_STRUCTURE:
	  case EXPR_ARRAY:
	    for (c = gfc_constructor_first ((*e)->value.constructor); c;
		 c = gfc_constructor_next (c))
	      {
		if (c->iterator == NULL)
		  WALK_SUBEXPR (c->expr);
		else
		  {
		    iterator_level ++;
		    WALK_SUBEXPR (c->expr);
		    iterator_level --;
		    WALK_SUBEXPR (c->iterator->var);
		    WALK_SUBEXPR (c->iterator->start);
		    WALK_SUBEXPR (c->iterator->end);
		    WALK_SUBEXPR (c->iterator->step);
		  }
	      }

	    if ((*e)->expr_type != EXPR_ARRAY)
	      break;

	    /* Fall through to the variable case in order to walk the
	       reference.  */

	  case EXPR_SUBSTRING:
	  case EXPR_VARIABLE:
	    for (r = (*e)->ref; r; r = r->next)
	      {
		gfc_array_ref *ar;
		int i;

		switch (r->type)
		  {
		  case REF_ARRAY:
		    ar = &r->u.ar;
		    if (ar->type == AR_SECTION || ar->type == AR_ELEMENT)
		      {
			for (i=0; i< ar->dimen; i++)
			  {
			    WALK_SUBEXPR (ar->start[i]);
			    WALK_SUBEXPR (ar->end[i]);
			    WALK_SUBEXPR (ar->stride[i]);
			  }
		      }

		    break;

		  case REF_SUBSTRING:
		    WALK_SUBEXPR (r->u.ss.start);
		    WALK_SUBEXPR (r->u.ss.end);
		    break;

		  case REF_COMPONENT:
		    break;
		  }
	      }

	  default:
	    break;
	  }
      return 0;
    }
  return 0;
}

#define WALK_SUBCODE(NODE) \
  do								\
    {								\
      result = gfc_code_walker (&(NODE), codefn, exprfn, data);	\
      if (result)						\
	return result;						\
    }								\
  while (0)

/* Walk code *C, calling CODEFN on each gfc_code node in it and calling EXPRFN
   on each expression in it.  If any of the hooks returns non-zero, that
   value is immediately returned.  If the hook sets *WALK_SUBTREES to 0,
   no subcodes or subexpressions are traversed.  */

int
gfc_code_walker (gfc_code **c, walk_code_fn_t codefn, walk_expr_fn_t exprfn,
		 void *data)
{
  for (; *c; c = &(*c)->next)
    {
      int walk_subtrees = 1;
      int result = codefn (c, &walk_subtrees, data);
      if (result)
	return result;

      if (walk_subtrees)
	{
	  gfc_code *b;
	  gfc_actual_arglist *a;
	  gfc_code *co;
	  gfc_association_list *alist;
	  bool saved_in_omp_workshare;

	  /* There might be statement insertions before the current code,
	     which must not affect the expression walker.  */

	  co = *c;
	  saved_in_omp_workshare = in_omp_workshare;

	  switch (co->op)
	    {

	    case EXEC_BLOCK:
	      WALK_SUBCODE (co->ext.block.ns->code);
	      for (alist = co->ext.block.assoc; alist; alist = alist->next)
		WALK_SUBEXPR (alist->target);
	      break;

	    case EXEC_DO:
	      WALK_SUBEXPR (co->ext.iterator->var);
	      WALK_SUBEXPR (co->ext.iterator->start);
	      WALK_SUBEXPR (co->ext.iterator->end);
	      WALK_SUBEXPR (co->ext.iterator->step);
	      break;

	    case EXEC_CALL:
	    case EXEC_ASSIGN_CALL:
	      for (a = co->ext.actual; a; a = a->next)
		WALK_SUBEXPR (a->expr);
	      break;

	    case EXEC_CALL_PPC:
	      WALK_SUBEXPR (co->expr1);
	      for (a = co->ext.actual; a; a = a->next)
		WALK_SUBEXPR (a->expr);
	      break;

	    case EXEC_SELECT:
	      WALK_SUBEXPR (co->expr1);
	      for (b = co->block; b; b = b->block)
		{
		  gfc_case *cp;
		  for (cp = b->ext.block.case_list; cp; cp = cp->next)
		    {
		      WALK_SUBEXPR (cp->low);
		      WALK_SUBEXPR (cp->high);
		    }
		  WALK_SUBCODE (b->next);
		}
	      continue;

	    case EXEC_ALLOCATE:
	    case EXEC_DEALLOCATE:
	      {
		gfc_alloc *a;
		for (a = co->ext.alloc.list; a; a = a->next)
		  WALK_SUBEXPR (a->expr);
		break;
	      }

	    case EXEC_FORALL:
	    case EXEC_DO_CONCURRENT:
	      {
		gfc_forall_iterator *fa;
		for (fa = co->ext.forall_iterator; fa; fa = fa->next)
		  {
		    WALK_SUBEXPR (fa->var);
		    WALK_SUBEXPR (fa->start);
		    WALK_SUBEXPR (fa->end);
		    WALK_SUBEXPR (fa->stride);
		  }
		if (co->op == EXEC_FORALL)
		  forall_level ++;
		break;
	      }

	    case EXEC_OPEN:
	      WALK_SUBEXPR (co->ext.open->unit);
	      WALK_SUBEXPR (co->ext.open->file);
	      WALK_SUBEXPR (co->ext.open->status);
	      WALK_SUBEXPR (co->ext.open->access);
	      WALK_SUBEXPR (co->ext.open->form);
	      WALK_SUBEXPR (co->ext.open->recl);
	      WALK_SUBEXPR (co->ext.open->blank);
	      WALK_SUBEXPR (co->ext.open->position);
	      WALK_SUBEXPR (co->ext.open->action);
	      WALK_SUBEXPR (co->ext.open->delim);
	      WALK_SUBEXPR (co->ext.open->pad);
	      WALK_SUBEXPR (co->ext.open->iostat);
	      WALK_SUBEXPR (co->ext.open->iomsg);
	      WALK_SUBEXPR (co->ext.open->convert);
	      WALK_SUBEXPR (co->ext.open->decimal);
	      WALK_SUBEXPR (co->ext.open->encoding);
	      WALK_SUBEXPR (co->ext.open->round);
	      WALK_SUBEXPR (co->ext.open->sign);
	      WALK_SUBEXPR (co->ext.open->asynchronous);
	      WALK_SUBEXPR (co->ext.open->id);
	      WALK_SUBEXPR (co->ext.open->newunit);
	      break;

	    case EXEC_CLOSE:
	      WALK_SUBEXPR (co->ext.close->unit);
	      WALK_SUBEXPR (co->ext.close->status);
	      WALK_SUBEXPR (co->ext.close->iostat);
	      WALK_SUBEXPR (co->ext.close->iomsg);
	      break;

	    case EXEC_BACKSPACE:
	    case EXEC_ENDFILE:
	    case EXEC_REWIND:
	    case EXEC_FLUSH:
	      WALK_SUBEXPR (co->ext.filepos->unit);
	      WALK_SUBEXPR (co->ext.filepos->iostat);
	      WALK_SUBEXPR (co->ext.filepos->iomsg);
	      break;

	    case EXEC_INQUIRE:
	      WALK_SUBEXPR (co->ext.inquire->unit);
	      WALK_SUBEXPR (co->ext.inquire->file);
	      WALK_SUBEXPR (co->ext.inquire->iomsg);
	      WALK_SUBEXPR (co->ext.inquire->iostat);
	      WALK_SUBEXPR (co->ext.inquire->exist);
	      WALK_SUBEXPR (co->ext.inquire->opened);
	      WALK_SUBEXPR (co->ext.inquire->number);
	      WALK_SUBEXPR (co->ext.inquire->named);
	      WALK_SUBEXPR (co->ext.inquire->name);
	      WALK_SUBEXPR (co->ext.inquire->access);
	      WALK_SUBEXPR (co->ext.inquire->sequential);
	      WALK_SUBEXPR (co->ext.inquire->direct);
	      WALK_SUBEXPR (co->ext.inquire->form);
	      WALK_SUBEXPR (co->ext.inquire->formatted);
	      WALK_SUBEXPR (co->ext.inquire->unformatted);
	      WALK_SUBEXPR (co->ext.inquire->recl);
	      WALK_SUBEXPR (co->ext.inquire->nextrec);
	      WALK_SUBEXPR (co->ext.inquire->blank);
	      WALK_SUBEXPR (co->ext.inquire->position);
	      WALK_SUBEXPR (co->ext.inquire->action);
	      WALK_SUBEXPR (co->ext.inquire->read);
	      WALK_SUBEXPR (co->ext.inquire->write);
	      WALK_SUBEXPR (co->ext.inquire->readwrite);
	      WALK_SUBEXPR (co->ext.inquire->delim);
	      WALK_SUBEXPR (co->ext.inquire->encoding);
	      WALK_SUBEXPR (co->ext.inquire->pad);
	      WALK_SUBEXPR (co->ext.inquire->iolength);
	      WALK_SUBEXPR (co->ext.inquire->convert);
	      WALK_SUBEXPR (co->ext.inquire->strm_pos);
	      WALK_SUBEXPR (co->ext.inquire->asynchronous);
	      WALK_SUBEXPR (co->ext.inquire->decimal);
	      WALK_SUBEXPR (co->ext.inquire->pending);
	      WALK_SUBEXPR (co->ext.inquire->id);
	      WALK_SUBEXPR (co->ext.inquire->sign);
	      WALK_SUBEXPR (co->ext.inquire->size);
	      WALK_SUBEXPR (co->ext.inquire->round);
	      break;

	    case EXEC_WAIT:
	      WALK_SUBEXPR (co->ext.wait->unit);
	      WALK_SUBEXPR (co->ext.wait->iostat);
	      WALK_SUBEXPR (co->ext.wait->iomsg);
	      WALK_SUBEXPR (co->ext.wait->id);
	      break;

	    case EXEC_READ:
	    case EXEC_WRITE:
	      WALK_SUBEXPR (co->ext.dt->io_unit);
	      WALK_SUBEXPR (co->ext.dt->format_expr);
	      WALK_SUBEXPR (co->ext.dt->rec);
	      WALK_SUBEXPR (co->ext.dt->advance);
	      WALK_SUBEXPR (co->ext.dt->iostat);
	      WALK_SUBEXPR (co->ext.dt->size);
	      WALK_SUBEXPR (co->ext.dt->iomsg);
	      WALK_SUBEXPR (co->ext.dt->id);
	      WALK_SUBEXPR (co->ext.dt->pos);
	      WALK_SUBEXPR (co->ext.dt->asynchronous);
	      WALK_SUBEXPR (co->ext.dt->blank);
	      WALK_SUBEXPR (co->ext.dt->decimal);
	      WALK_SUBEXPR (co->ext.dt->delim);
	      WALK_SUBEXPR (co->ext.dt->pad);
	      WALK_SUBEXPR (co->ext.dt->round);
	      WALK_SUBEXPR (co->ext.dt->sign);
	      WALK_SUBEXPR (co->ext.dt->extra_comma);
	      break;

	    case EXEC_OMP_PARALLEL:
	    case EXEC_OMP_PARALLEL_DO:
	    case EXEC_OMP_PARALLEL_SECTIONS:

	      in_omp_workshare = false;

	      /* This goto serves as a shortcut to avoid code
		 duplication or a larger if or switch statement.  */
	      goto check_omp_clauses;
	      
	    case EXEC_OMP_WORKSHARE:
	    case EXEC_OMP_PARALLEL_WORKSHARE:

	      in_omp_workshare = true;

	      /* Fall through  */
	      
	    case EXEC_OMP_DO:
	    case EXEC_OMP_SECTIONS:
	    case EXEC_OMP_SINGLE:
	    case EXEC_OMP_END_SINGLE:
	    case EXEC_OMP_TASK:

	      /* Come to this label only from the
		 EXEC_OMP_PARALLEL_* cases above.  */

	    check_omp_clauses:

	      if (co->ext.omp_clauses)
		{
		  WALK_SUBEXPR (co->ext.omp_clauses->if_expr);
		  WALK_SUBEXPR (co->ext.omp_clauses->final_expr);
		  WALK_SUBEXPR (co->ext.omp_clauses->num_threads);
		  WALK_SUBEXPR (co->ext.omp_clauses->chunk_size);
		}
	      break;
	    default:
	      break;
	    }

	  WALK_SUBEXPR (co->expr1);
	  WALK_SUBEXPR (co->expr2);
	  WALK_SUBEXPR (co->expr3);
	  WALK_SUBEXPR (co->expr4);
	  for (b = co->block; b; b = b->block)
	    {
	      WALK_SUBEXPR (b->expr1);
	      WALK_SUBEXPR (b->expr2);
	      WALK_SUBCODE (b->next);
	    }

	  if (co->op == EXEC_FORALL)
	    forall_level --;

	  in_omp_workshare = saved_in_omp_workshare;
	}
    }
  return 0;
}<|MERGE_RESOLUTION|>--- conflicted
+++ resolved
@@ -185,14 +185,9 @@
   if (forall_level > 0)
     return 0;
 
-<<<<<<< HEAD
-  /* Function elimination inside an iterator could lead to functions
-     which depend on iterator variables being moved outside.  */
-=======
   /* Function elimination inside an iterator could lead to functions which
      depend on iterator variables being moved outside.  FIXME: We should check
      if the functions do indeed depend on the iterator variable.  */
->>>>>>> 747e4b8f
 
   if (iterator_level > 0)
     return 0;
