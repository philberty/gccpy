--- conflicted
+++ resolved
@@ -240,12 +240,8 @@
     if (!node->global.inlined_to
 	&& (!cgraph_can_remove_if_no_direct_calls_and_refs_p (node)
 	    /* Keep around virtual functions for possible devirtualization.  */
-<<<<<<< HEAD
-	    || (before_inlining_p && DECL_VIRTUAL_P (node->decl))))
-=======
 	    || (before_inlining_p
 		&& DECL_VIRTUAL_P (node->symbol.decl))))
->>>>>>> bc75ee5f
       {
         gcc_assert (!node->global.inlined_to);
 	pointer_set_insert (reachable, node);
