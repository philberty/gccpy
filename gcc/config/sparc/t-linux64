<<<<<<< HEAD
# Copyright (C) 1998, 1999, 2000, 2001, 2002, 2004,
# 2006, 2010, 2011, 2012 Free Software Foundation, Inc.
=======
# Copyright (C) 1998-2013 Free Software Foundation, Inc.
>>>>>>> bc75ee5f
#
# This file is part of GCC.
#
# GCC is free software; you can redistribute it and/or modify
# it under the terms of the GNU General Public License as published by
# the Free Software Foundation; either version 3, or (at your option)
# any later version.
#
# GCC is distributed in the hope that it will be useful,
# but WITHOUT ANY WARRANTY; without even the implied warranty of
# MERCHANTABILITY or FITNESS FOR A PARTICULAR PURPOSE.  See the
# GNU General Public License for more details.
#
# You should have received a copy of the GNU General Public License
# along with GCC; see the file COPYING3.  If not see
# <http://www.gnu.org/licenses/>.

# On Debian, Ubuntu and other derivative distributions, the 32bit libraries
# are found in /lib32 and /usr/lib32, /lib64 and /usr/lib64 are symlinks to
# /lib and /usr/lib, while other distributions install libraries into /lib64
# and /usr/lib64.  The LSB does not enforce the use of /lib64 and /usr/lib64,
# it doesn't tell anything about the 32bit libraries on those systems.  Set
# MULTILIB_OSDIRNAMES according to what is found on the target.

MULTILIB_OPTIONS = m64/m32
MULTILIB_DIRNAMES = 64 32
MULTILIB_OSDIRNAMES = ../lib64$(call if_multiarch,:sparc64-linux-gnu)
MULTILIB_OSDIRNAMES += $(if $(wildcard $(shell echo $(SYSTEM_HEADER_DIR))/../../usr/lib32),../lib32,../lib)$(call if_multiarch,:sparc-linux-gnu)<|MERGE_RESOLUTION|>--- conflicted
+++ resolved
@@ -1,9 +1,4 @@
-<<<<<<< HEAD
-# Copyright (C) 1998, 1999, 2000, 2001, 2002, 2004,
-# 2006, 2010, 2011, 2012 Free Software Foundation, Inc.
-=======
 # Copyright (C) 1998-2013 Free Software Foundation, Inc.
->>>>>>> bc75ee5f
 #
 # This file is part of GCC.
 #
